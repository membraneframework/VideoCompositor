<<<<<<< HEAD
import type { RegisterOutput, Api, Outputs } from 'live-compositor';
=======
import {
  Api,
  Outputs,
  RegisterRtpOutput,
  RegisterMp4Output,
  RegisterCanvasOutput,
} from 'live-compositor';

export type RegisterOutputRequest = Api.RegisterOutput | RegisterCanvasOutputRequest;

export type RegisterCanvasOutputRequest = {
  type: 'canvas';
  video: OutputCanvasVideoOptions;
};

export type OutputCanvasVideoOptions = {
  resolution: Api.Resolution;
  /**
   * HTMLCanvasElement
   */
  canvas: any;
  initial: Api.Video;
};

export type RegisterOutput =
  | ({ type: 'rtp_stream' } & RegisterRtpOutput)
  | ({ type: 'mp4' } & RegisterMp4Output)
  | ({ type: 'canvas' } & RegisterCanvasOutput);
>>>>>>> 3412ce72

export function intoRegisterOutput(
  output: RegisterOutput,
  initial: { video?: Api.Video; audio?: Api.Audio }
): RegisterOutputRequest {
  if (output.type === 'rtp_stream') {
    return intoRegisterRtpOutput(output, initial);
  } else if (output.type === 'mp4') {
    return intoRegisterMp4Output(output, initial);
  } else if (output.type === 'canvas') {
    return intoRegisterCanvasOutput(output, initial);
  } else {
    throw new Error(`Unknown output type ${(output as any).type}`);
  }
}

function intoRegisterRtpOutput(
  output: Outputs.RegisterRtpOutput,
  initial: { video?: Api.Video; audio?: Api.Audio }
): RegisterOutputRequest {
  return {
    type: 'rtp_stream',
    port: output.port,
    ip: output.ip,
    transport_protocol: output.transportProtocol,
    video: output.video && initial.video && intoOutputVideoOptions(output.video, initial.video),
    audio: output.audio && initial.audio && intoOutputRtpAudioOptions(output.audio, initial.audio),
  };
}

function intoRegisterMp4Output(
  output: Outputs.RegisterMp4Output,
  initial: { video?: Api.Video; audio?: Api.Audio }
): RegisterOutputRequest {
  return {
    type: 'mp4',
    path: output.serverPath,
    video: output.video && initial.video && intoOutputVideoOptions(output.video, initial.video),
    audio: output.audio && initial.audio && intoOutputMp4AudioOptions(output.audio, initial.audio),
  };
}

function intoRegisterCanvasOutput(
  output: Outputs.RegisterCanvasOutput,
  initial: { video?: Api.Video; _audio?: Api.Audio }
): RegisterOutputRequest {
  return {
    type: 'canvas',
    video: {
      resolution: output.video.resolution,
      canvas: output.video.canvas,
      initial: initial.video!,
    },
  };
}

function intoOutputVideoOptions(
  video: Outputs.RtpVideoOptions | Outputs.Mp4VideoOptions,
  initial: Api.Video
): Api.OutputVideoOptions {
  return {
    resolution: video.resolution,
    send_eos_when: video.sendEosWhen && intoOutputEosCondition(video.sendEosWhen),
    encoder: intoVideoEncoderOptions(video.encoder),
    initial,
  };
}

function intoVideoEncoderOptions(
  encoder: Outputs.RtpVideoEncoderOptions | Outputs.Mp4VideoEncoderOptions
): Api.VideoEncoderOptions {
  return {
    type: 'ffmpeg_h264',
    preset: encoder.preset,
    ffmpeg_options: encoder.ffmpegOptions,
  };
}

function intoOutputRtpAudioOptions(
  audio: Outputs.RtpAudioOptions,
  initial: Api.Audio
): Api.OutputRtpAudioOptions {
  return {
    send_eos_when: audio.sendEosWhen && intoOutputEosCondition(audio.sendEosWhen),
    encoder: intoRtpAudioEncoderOptions(audio.encoder),
    initial,
  };
}

function intoOutputMp4AudioOptions(
  audio: Outputs.Mp4AudioOptions,
  initial: Api.Audio
): Api.OutputMp4AudioOptions {
  return {
    send_eos_when: audio.sendEosWhen && intoOutputEosCondition(audio.sendEosWhen),
    encoder: intoMp4AudioEncoderOptions(audio.encoder),
    initial,
  };
}

function intoRtpAudioEncoderOptions(
  encoder: Outputs.RtpAudioEncoderOptions
): Api.RtpAudioEncoderOptions {
  return {
    type: 'opus',
    preset: encoder.preset,
    channels: encoder.channels,
  };
}

function intoMp4AudioEncoderOptions(
  encoder: Outputs.Mp4AudioEncoderOptions
): Api.Mp4AudioEncoderOptions {
  return {
    type: 'aac',
    channels: encoder.channels,
  };
}

export function intoAudioInputsConfiguration(audio: Outputs.AudioInputsConfiguration): Api.Audio {
  return {
    inputs: audio.inputs.map(input => ({
      input_id: input.inputId,
      volume: input.volume,
    })),
  };
}

function intoOutputEosCondition(condition: Outputs.OutputEndCondition): Api.OutputEndCondition {
  if ('anyOf' in condition) {
    return { any_of: condition.anyOf };
  } else if ('allOf' in condition) {
    return { all_of: condition.allOf };
  } else if ('allInputs' in condition) {
    return { all_inputs: condition.allInputs };
  } else if ('anyInput' in condition) {
    return { any_input: condition.anyInput };
  } else {
    throw new Error('Invalid "send_eos_when" value.');
  }
}<|MERGE_RESOLUTION|>--- conflicted
+++ resolved
@@ -1,7 +1,4 @@
-<<<<<<< HEAD
-import type { RegisterOutput, Api, Outputs } from 'live-compositor';
-=======
-import {
+import type {
   Api,
   Outputs,
   RegisterRtpOutput,
@@ -29,7 +26,6 @@
   | ({ type: 'rtp_stream' } & RegisterRtpOutput)
   | ({ type: 'mp4' } & RegisterMp4Output)
   | ({ type: 'canvas' } & RegisterCanvasOutput);
->>>>>>> 3412ce72
 
 export function intoRegisterOutput(
   output: RegisterOutput,
