lockfileVersion: '9.0'

settings:
  autoInstallPeers: true
  excludeLinksFromLockfile: false

importers:

  .:
    devDependencies:
      '@eslint/plugin-kit':
        specifier: ^0.2.0
        version: 0.2.4
      '@typescript-eslint/eslint-plugin':
        specifier: ^8.8.1
        version: 8.19.1(@typescript-eslint/parser@8.19.1(eslint@9.17.0)(typescript@5.5.3))(eslint@9.17.0)(typescript@5.5.3)
      '@typescript-eslint/parser':
        specifier: ^8.8.1
        version: 8.19.1(eslint@9.17.0)(typescript@5.5.3)
      concurrently:
        specifier: ^9.0.1
        version: 9.1.2
      eslint:
        specifier: ^9.12.0
        version: 9.17.0
      eslint-config-prettier:
        specifier: ^9.1.0
        version: 9.1.0(eslint@9.17.0)
      eslint-import-resolver-typescript:
        specifier: ^3.6.3
        version: 3.7.0(eslint-plugin-import@2.31.0)(eslint@9.17.0)
      eslint-plugin-import:
        specifier: ^2.31.0
        version: 2.31.0(@typescript-eslint/parser@8.19.1(eslint@9.17.0)(typescript@5.5.3))(eslint-import-resolver-typescript@3.7.0)(eslint@9.17.0)
      eslint-plugin-prettier:
        specifier: ^5.2.1
        version: 5.2.1(eslint-config-prettier@9.1.0(eslint@9.17.0))(eslint@9.17.0)(prettier@3.4.2)
      eslint-plugin-react-hooks:
        specifier: ^5.0.0
        version: 5.1.0(eslint@9.17.0)
      eslint-plugin-react-refresh:
        specifier: ^0.4.9
        version: 0.4.16(eslint@9.17.0)
      globals:
        specifier: ^15.9.0
        version: 15.14.0
      json-schema-to-typescript:
        specifier: ^15.0.1
        version: 15.0.3
      prettier:
        specifier: ^3.3.3
        version: 3.4.2
      rimraf:
        specifier: ^6.0.1
        version: 6.0.1
      typescript:
        specifier: 5.5.3
        version: 5.5.3

  '@live-compositor/browser-render':
    dependencies:
      live-compositor:
        specifier: workspace:0.1.0
        version: link:../../live-compositor
    devDependencies:
      '@rollup/plugin-typescript':
        specifier: ^11.1.6
        version: 11.1.6(rollup@4.30.1)(tslib@2.8.1)(typescript@5.5.3)
      rollup:
        specifier: ^4.21.2
        version: 4.30.1
      rollup-plugin-copy:
        specifier: ^3.5.0
        version: 3.5.0
      rollup-plugin-dts:
        specifier: ^6.1.1
        version: 6.1.1(rollup@4.30.1)(typescript@5.5.3)
      wasm-pack:
        specifier: ^0.13.0
        version: 0.13.1

  '@live-compositor/core':
    dependencies:
      live-compositor:
        specifier: workspace:^0.1.0
        version: link:../../live-compositor
      pino:
        specifier: ^9.5.0
        version: 9.6.0
      react:
        specifier: '*'
        version: 18.3.1
      react-reconciler:
        specifier: 0.29.2
        version: 0.29.2(react@18.3.1)
    devDependencies:
      '@types/react':
        specifier: ^18.3.3
        version: 18.3.18
      '@types/react-reconciler':
        specifier: 0.28.8
        version: 0.28.8

  '@live-compositor/node':
    dependencies:
      '@live-compositor/core':
        specifier: workspace:^0.1.0
        version: link:../core
      fs-extra:
        specifier: ^11.2.0
        version: 11.2.0
      node-fetch:
        specifier: ^2.6.7
        version: 2.7.0
      pino:
        specifier: ^9.5.0
        version: 9.6.0
      pino-pretty:
        specifier: ^13.0.0
        version: 13.0.0
      tar:
        specifier: ^7.4.3
        version: 7.4.3
      uuid:
        specifier: ^10.0.0
        version: 10.0.0
      ws:
        specifier: ^8.18.0
        version: 8.18.0
    devDependencies:
      '@types/fs-extra':
        specifier: ^11.0.4
        version: 11.0.4
      '@types/node':
        specifier: ^20.14.10
        version: 20.17.12
      '@types/node-fetch':
        specifier: ^2.6.11
        version: 2.6.12
      '@types/uuid':
        specifier: ^10.0.0
        version: 10.0.0
      '@types/ws':
        specifier: ^8.5.12
        version: 8.5.13

  '@live-compositor/web-wasm':
    dependencies:
      '@datastructures-js/queue':
        specifier: ^4.2.3
        version: 4.2.3
      '@live-compositor/browser-render':
        specifier: workspace:0.1.0-rc.4
        version: link:../browser-render
      '@live-compositor/core':
        specifier: workspace:0.1.0
        version: link:../core
      live-compositor:
        specifier: workspace:^0.1.0
        version: link:../../live-compositor
      mp4box:
        specifier: ^0.5.2
        version: 0.5.3
      path-parser:
        specifier: ^6.1.0
        version: 6.1.0
      pino:
        specifier: ^9.5.0
        version: 9.6.0
    devDependencies:
      '@types/react':
        specifier: ^18.3.3
        version: 18.3.18

  create-live-compositor:
    dependencies:
      chalk:
        specifier: ^4.1.2
        version: 4.1.2
      fs-extra:
        specifier: ^11.2.0
        version: 11.2.0
      prompts:
        specifier: ^2.4.2
        version: 2.4.2
    devDependencies:
      '@types/fs-extra':
        specifier: ^11.0.4
        version: 11.0.4
      '@types/prompts':
        specifier: ^2.4.9
        version: 2.4.9

  create-live-compositor/templates/node-express-zustand:
    dependencies:
      '@live-compositor/node':
        specifier: workspace:^0.1.0
        version: link:../../../@live-compositor/node
      express:
        specifier: ^4.21.0
        version: 4.21.2
      live-compositor:
        specifier: workspace:^0.1.0
        version: link:../../../live-compositor
      react:
        specifier: ^18.3.1
        version: 18.3.1
      zustand:
        specifier: 4.5.5
        version: 4.5.5(@types/react@18.3.18)(react@18.3.1)
    devDependencies:
      '@types/express':
        specifier: ^4.17.21
        version: 4.17.21
      '@types/node':
        specifier: ^20.14.10
        version: 20.17.12
      '@types/react':
        specifier: ^18.3.3
        version: 18.3.18

  create-live-compositor/templates/node-minimal:
    dependencies:
      '@live-compositor/node':
        specifier: workspace:^0.1.0
        version: link:../../../@live-compositor/node
      live-compositor:
        specifier: workspace:^0.1.0
        version: link:../../../live-compositor
      react:
        specifier: ^18.3.1
        version: 18.3.1
    devDependencies:
      '@types/node':
        specifier: ^20.14.10
        version: 20.17.12
      '@types/react':
        specifier: ^18.3.3
        version: 18.3.18
      typescript:
        specifier: ^5.5.3
        version: 5.5.3

  examples/node-examples:
    dependencies:
      '@live-compositor/node':
        specifier: workspace:^0.1.0
        version: link:../../@live-compositor/node
      fs-extra:
        specifier: ^11.2.0
        version: 11.2.0
      live-compositor:
        specifier: workspace:^0.1.0
        version: link:../../live-compositor
      node-fetch:
        specifier: ^2.6.7
        version: 2.7.0
      react:
        specifier: ^18.3.1
        version: 18.3.1
      ts-node:
        specifier: ^10.9.2
        version: 10.9.2(@types/node@20.17.12)(typescript@5.5.3)
    devDependencies:
      '@types/fs-extra':
        specifier: ^11.0.4
        version: 11.0.4
      '@types/node':
        specifier: ^20.14.10
        version: 20.17.12
      '@types/node-fetch':
        specifier: ^2.6.11
        version: 2.6.12
      '@types/react':
        specifier: ^18.3.3
        version: 18.3.18

  examples/vite-browser-render:
    dependencies:
      '@live-compositor/browser-render':
        specifier: workspace:0.1.0-rc.4
        version: link:../../@live-compositor/browser-render
      '@live-compositor/web-wasm':
        specifier: workspace:0.1.0-rc.0
        version: link:../../@live-compositor/web-wasm
      live-compositor:
        specifier: workspace:^0.1.0
        version: link:../../live-compositor
      mp4box:
        specifier: ^0.5.2
        version: 0.5.3
      react:
        specifier: ^18.3.1
        version: 18.3.1
      react-dom:
        specifier: ^18.3.1
        version: 18.3.1(react@18.3.1)
    devDependencies:
      '@types/react':
        specifier: ^18.3.3
        version: 18.3.18
      '@types/react-dom':
        specifier: ^18.3.0
        version: 18.3.5(@types/react@18.3.18)
      '@vitejs/plugin-react':
        specifier: ^4.3.1
        version: 4.3.4(vite@5.4.11(@types/node@20.17.12))
      typescript:
        specifier: ^5.5.3
        version: 5.5.3
      typescript-eslint:
        specifier: ^8.0.1
        version: 8.19.1(eslint@9.17.0)(typescript@5.5.3)
      vite:
        specifier: ^5.4.1
        version: 5.4.11(@types/node@20.17.12)
      vite-plugin-static-copy:
        specifier: ^1.0.6
        version: 1.0.6(vite@5.4.11(@types/node@20.17.12))

  live-compositor:
    dependencies:
      react:
        specifier: '*'
        version: 18.3.1
    devDependencies:
      '@types/react':
        specifier: ^18.3.3
        version: 18.3.18

packages:

  '@ampproject/remapping@2.3.0':
    resolution: {integrity: sha512-30iZtAPgz+LTIYoeivqYo853f02jBYSd5uGnGpkFV0M3xOt9aN73erkgYAmZU43x4VfqcnLxW9Kpg3R5LC4YYw==}
    engines: {node: '>=6.0.0'}

  '@apidevtools/json-schema-ref-parser@11.7.3':
    resolution: {integrity: sha512-WApSdLdXEBb/1FUPca2lteASewEfpjEYJ8oXZP+0gExK5qSfsEKBKcA+WjY6Q4wvXwyv0+W6Kvc372pSceib9w==}
    engines: {node: '>= 16'}

  '@babel/code-frame@7.26.2':
    resolution: {integrity: sha512-RJlIHRueQgwWitWgF8OdFYGZX328Ax5BCemNGlqHfplnRT9ESi8JkFlvaVYbS+UubVY6dpv87Fs2u5M29iNFVQ==}
    engines: {node: '>=6.9.0'}

  '@babel/compat-data@7.26.3':
    resolution: {integrity: sha512-nHIxvKPniQXpmQLb0vhY3VaFb3S0YrTAwpOWJZh1wn3oJPjJk9Asva204PsBdmAE8vpzfHudT8DB0scYvy9q0g==}
    engines: {node: '>=6.9.0'}

  '@babel/core@7.26.0':
    resolution: {integrity: sha512-i1SLeK+DzNnQ3LL/CswPCa/E5u4lh1k6IAEphON8F+cXt0t9euTshDru0q7/IqMa1PMPz5RnHuHscF8/ZJsStg==}
    engines: {node: '>=6.9.0'}

  '@babel/generator@7.26.3':
    resolution: {integrity: sha512-6FF/urZvD0sTeO7k6/B15pMLC4CHUv1426lzr3N01aHJTl046uCAh9LXW/fzeXXjPNCJ6iABW5XaWOsIZB93aQ==}
    engines: {node: '>=6.9.0'}

  '@babel/helper-compilation-targets@7.25.9':
    resolution: {integrity: sha512-j9Db8Suy6yV/VHa4qzrj9yZfZxhLWQdVnRlXxmKLYlhWUVB1sB2G5sxuWYXk/whHD9iW76PmNzxZ4UCnTQTVEQ==}
    engines: {node: '>=6.9.0'}

  '@babel/helper-module-imports@7.25.9':
    resolution: {integrity: sha512-tnUA4RsrmflIM6W6RFTLFSXITtl0wKjgpnLgXyowocVPrbYrLUXSBXDgTs8BlbmIzIdlBySRQjINYs2BAkiLtw==}
    engines: {node: '>=6.9.0'}

  '@babel/helper-module-transforms@7.26.0':
    resolution: {integrity: sha512-xO+xu6B5K2czEnQye6BHA7DolFFmS3LB7stHZFaOLb1pAwO1HWLS8fXA+eh0A2yIvltPVmx3eNNDBJA2SLHXFw==}
    engines: {node: '>=6.9.0'}
    peerDependencies:
      '@babel/core': ^7.0.0

  '@babel/helper-plugin-utils@7.25.9':
    resolution: {integrity: sha512-kSMlyUVdWe25rEsRGviIgOWnoT/nfABVWlqt9N19/dIPWViAOW2s9wznP5tURbs/IDuNk4gPy3YdYRgH3uxhBw==}
    engines: {node: '>=6.9.0'}

  '@babel/helper-string-parser@7.25.9':
    resolution: {integrity: sha512-4A/SCr/2KLd5jrtOMFzaKjVtAei3+2r/NChoBNoZ3EyP/+GlhoaEGoWOZUmFmoITP7zOJyHIMm+DYRd8o3PvHA==}
    engines: {node: '>=6.9.0'}

  '@babel/helper-validator-identifier@7.25.9':
    resolution: {integrity: sha512-Ed61U6XJc3CVRfkERJWDz4dJwKe7iLmmJsbOGu9wSloNSFttHV0I8g6UAgb7qnK5ly5bGLPd4oXZlxCdANBOWQ==}
    engines: {node: '>=6.9.0'}

  '@babel/helper-validator-option@7.25.9':
    resolution: {integrity: sha512-e/zv1co8pp55dNdEcCynfj9X7nyUKUXoUEwfXqaZt0omVOmDe9oOTdKStH4GmAw6zxMFs50ZayuMfHDKlO7Tfw==}
    engines: {node: '>=6.9.0'}

  '@babel/helpers@7.26.0':
    resolution: {integrity: sha512-tbhNuIxNcVb21pInl3ZSjksLCvgdZy9KwJ8brv993QtIVKJBBkYXz4q4ZbAv31GdnC+R90np23L5FbEBlthAEw==}
    engines: {node: '>=6.9.0'}

  '@babel/parser@7.26.3':
    resolution: {integrity: sha512-WJ/CvmY8Mea8iDXo6a7RK2wbmJITT5fN3BEkRuFlxVyNx8jOKIIhmC4fSkTcPcf8JyavbBwIe6OpiCOBXt/IcA==}
    engines: {node: '>=6.0.0'}
    hasBin: true

  '@babel/plugin-transform-react-jsx-self@7.25.9':
    resolution: {integrity: sha512-y8quW6p0WHkEhmErnfe58r7x0A70uKphQm8Sp8cV7tjNQwK56sNVK0M73LK3WuYmsuyrftut4xAkjjgU0twaMg==}
    engines: {node: '>=6.9.0'}
    peerDependencies:
      '@babel/core': ^7.0.0-0

  '@babel/plugin-transform-react-jsx-source@7.25.9':
    resolution: {integrity: sha512-+iqjT8xmXhhYv4/uiYd8FNQsraMFZIfxVSqxxVSZP0WbbSAWvBXAul0m/zu+7Vv4O/3WtApy9pmaTMiumEZgfg==}
    engines: {node: '>=6.9.0'}
    peerDependencies:
      '@babel/core': ^7.0.0-0

  '@babel/template@7.25.9':
    resolution: {integrity: sha512-9DGttpmPvIxBb/2uwpVo3dqJ+O6RooAFOS+lB+xDqoE2PVCE8nfoHMdZLpfCQRLwvohzXISPZcgxt80xLfsuwg==}
    engines: {node: '>=6.9.0'}

  '@babel/traverse@7.26.4':
    resolution: {integrity: sha512-fH+b7Y4p3yqvApJALCPJcwb0/XaOSgtK4pzV6WVjPR5GLFQBRI7pfoX2V2iM48NXvX07NUxxm1Vw98YjqTcU5w==}
    engines: {node: '>=6.9.0'}

  '@babel/types@7.26.3':
    resolution: {integrity: sha512-vN5p+1kl59GVKMvTHt55NzzmYVxprfJD+ql7U9NFIfKCBkYE55LYtS+WtPlaYOyzydrKI8Nezd+aZextrd+FMA==}
    engines: {node: '>=6.9.0'}

  '@cspotcode/source-map-support@0.8.1':
    resolution: {integrity: sha512-IchNf6dN4tHoMFIn/7OE8LWZ19Y6q/67Bmf6vnGREv8RSbBVb9LPJxEcnwrcwX6ixSvaiGoomAUvu4YSxXrVgw==}
    engines: {node: '>=12'}

  '@datastructures-js/queue@4.2.3':
    resolution: {integrity: sha512-GWVMorC/xi2V2ta+Z/CPgPGHL2ZJozcj48g7y2nIX5GIGZGRrbShSHgvMViJwHJurUzJYOdIdRZnWDRrROFwJA==}

  '@esbuild/aix-ppc64@0.21.5':
    resolution: {integrity: sha512-1SDgH6ZSPTlggy1yI6+Dbkiz8xzpHJEVAlF/AM1tHPLsf5STom9rwtjE4hKAF20FfXXNTFqEYXyJNWh1GiZedQ==}
    engines: {node: '>=12'}
    cpu: [ppc64]
    os: [aix]

  '@esbuild/android-arm64@0.21.5':
    resolution: {integrity: sha512-c0uX9VAUBQ7dTDCjq+wdyGLowMdtR/GoC2U5IYk/7D1H1JYC0qseD7+11iMP2mRLN9RcCMRcjC4YMclCzGwS/A==}
    engines: {node: '>=12'}
    cpu: [arm64]
    os: [android]

  '@esbuild/android-arm@0.21.5':
    resolution: {integrity: sha512-vCPvzSjpPHEi1siZdlvAlsPxXl7WbOVUBBAowWug4rJHb68Ox8KualB+1ocNvT5fjv6wpkX6o/iEpbDrf68zcg==}
    engines: {node: '>=12'}
    cpu: [arm]
    os: [android]

  '@esbuild/android-x64@0.21.5':
    resolution: {integrity: sha512-D7aPRUUNHRBwHxzxRvp856rjUHRFW1SdQATKXH2hqA0kAZb1hKmi02OpYRacl0TxIGz/ZmXWlbZgjwWYaCakTA==}
    engines: {node: '>=12'}
    cpu: [x64]
    os: [android]

  '@esbuild/darwin-arm64@0.21.5':
    resolution: {integrity: sha512-DwqXqZyuk5AiWWf3UfLiRDJ5EDd49zg6O9wclZ7kUMv2WRFr4HKjXp/5t8JZ11QbQfUS6/cRCKGwYhtNAY88kQ==}
    engines: {node: '>=12'}
    cpu: [arm64]
    os: [darwin]

  '@esbuild/darwin-x64@0.21.5':
    resolution: {integrity: sha512-se/JjF8NlmKVG4kNIuyWMV/22ZaerB+qaSi5MdrXtd6R08kvs2qCN4C09miupktDitvh8jRFflwGFBQcxZRjbw==}
    engines: {node: '>=12'}
    cpu: [x64]
    os: [darwin]

  '@esbuild/freebsd-arm64@0.21.5':
    resolution: {integrity: sha512-5JcRxxRDUJLX8JXp/wcBCy3pENnCgBR9bN6JsY4OmhfUtIHe3ZW0mawA7+RDAcMLrMIZaf03NlQiX9DGyB8h4g==}
    engines: {node: '>=12'}
    cpu: [arm64]
    os: [freebsd]

  '@esbuild/freebsd-x64@0.21.5':
    resolution: {integrity: sha512-J95kNBj1zkbMXtHVH29bBriQygMXqoVQOQYA+ISs0/2l3T9/kj42ow2mpqerRBxDJnmkUDCaQT/dfNXWX/ZZCQ==}
    engines: {node: '>=12'}
    cpu: [x64]
    os: [freebsd]

  '@esbuild/linux-arm64@0.21.5':
    resolution: {integrity: sha512-ibKvmyYzKsBeX8d8I7MH/TMfWDXBF3db4qM6sy+7re0YXya+K1cem3on9XgdT2EQGMu4hQyZhan7TeQ8XkGp4Q==}
    engines: {node: '>=12'}
    cpu: [arm64]
    os: [linux]

  '@esbuild/linux-arm@0.21.5':
    resolution: {integrity: sha512-bPb5AHZtbeNGjCKVZ9UGqGwo8EUu4cLq68E95A53KlxAPRmUyYv2D6F0uUI65XisGOL1hBP5mTronbgo+0bFcA==}
    engines: {node: '>=12'}
    cpu: [arm]
    os: [linux]

  '@esbuild/linux-ia32@0.21.5':
    resolution: {integrity: sha512-YvjXDqLRqPDl2dvRODYmmhz4rPeVKYvppfGYKSNGdyZkA01046pLWyRKKI3ax8fbJoK5QbxblURkwK/MWY18Tg==}
    engines: {node: '>=12'}
    cpu: [ia32]
    os: [linux]

  '@esbuild/linux-loong64@0.21.5':
    resolution: {integrity: sha512-uHf1BmMG8qEvzdrzAqg2SIG/02+4/DHB6a9Kbya0XDvwDEKCoC8ZRWI5JJvNdUjtciBGFQ5PuBlpEOXQj+JQSg==}
    engines: {node: '>=12'}
    cpu: [loong64]
    os: [linux]

  '@esbuild/linux-mips64el@0.21.5':
    resolution: {integrity: sha512-IajOmO+KJK23bj52dFSNCMsz1QP1DqM6cwLUv3W1QwyxkyIWecfafnI555fvSGqEKwjMXVLokcV5ygHW5b3Jbg==}
    engines: {node: '>=12'}
    cpu: [mips64el]
    os: [linux]

  '@esbuild/linux-ppc64@0.21.5':
    resolution: {integrity: sha512-1hHV/Z4OEfMwpLO8rp7CvlhBDnjsC3CttJXIhBi+5Aj5r+MBvy4egg7wCbe//hSsT+RvDAG7s81tAvpL2XAE4w==}
    engines: {node: '>=12'}
    cpu: [ppc64]
    os: [linux]

  '@esbuild/linux-riscv64@0.21.5':
    resolution: {integrity: sha512-2HdXDMd9GMgTGrPWnJzP2ALSokE/0O5HhTUvWIbD3YdjME8JwvSCnNGBnTThKGEB91OZhzrJ4qIIxk/SBmyDDA==}
    engines: {node: '>=12'}
    cpu: [riscv64]
    os: [linux]

  '@esbuild/linux-s390x@0.21.5':
    resolution: {integrity: sha512-zus5sxzqBJD3eXxwvjN1yQkRepANgxE9lgOW2qLnmr8ikMTphkjgXu1HR01K4FJg8h1kEEDAqDcZQtbrRnB41A==}
    engines: {node: '>=12'}
    cpu: [s390x]
    os: [linux]

  '@esbuild/linux-x64@0.21.5':
    resolution: {integrity: sha512-1rYdTpyv03iycF1+BhzrzQJCdOuAOtaqHTWJZCWvijKD2N5Xu0TtVC8/+1faWqcP9iBCWOmjmhoH94dH82BxPQ==}
    engines: {node: '>=12'}
    cpu: [x64]
    os: [linux]

  '@esbuild/netbsd-x64@0.21.5':
    resolution: {integrity: sha512-Woi2MXzXjMULccIwMnLciyZH4nCIMpWQAs049KEeMvOcNADVxo0UBIQPfSmxB3CWKedngg7sWZdLvLczpe0tLg==}
    engines: {node: '>=12'}
    cpu: [x64]
    os: [netbsd]

  '@esbuild/openbsd-x64@0.21.5':
    resolution: {integrity: sha512-HLNNw99xsvx12lFBUwoT8EVCsSvRNDVxNpjZ7bPn947b8gJPzeHWyNVhFsaerc0n3TsbOINvRP2byTZ5LKezow==}
    engines: {node: '>=12'}
    cpu: [x64]
    os: [openbsd]

  '@esbuild/sunos-x64@0.21.5':
    resolution: {integrity: sha512-6+gjmFpfy0BHU5Tpptkuh8+uw3mnrvgs+dSPQXQOv3ekbordwnzTVEb4qnIvQcYXq6gzkyTnoZ9dZG+D4garKg==}
    engines: {node: '>=12'}
    cpu: [x64]
    os: [sunos]

  '@esbuild/win32-arm64@0.21.5':
    resolution: {integrity: sha512-Z0gOTd75VvXqyq7nsl93zwahcTROgqvuAcYDUr+vOv8uHhNSKROyU961kgtCD1e95IqPKSQKH7tBTslnS3tA8A==}
    engines: {node: '>=12'}
    cpu: [arm64]
    os: [win32]

  '@esbuild/win32-ia32@0.21.5':
    resolution: {integrity: sha512-SWXFF1CL2RVNMaVs+BBClwtfZSvDgtL//G/smwAc5oVK/UPu2Gu9tIaRgFmYFFKrmg3SyAjSrElf0TiJ1v8fYA==}
    engines: {node: '>=12'}
    cpu: [ia32]
    os: [win32]

  '@esbuild/win32-x64@0.21.5':
    resolution: {integrity: sha512-tQd/1efJuzPC6rCFwEvLtci/xNFcTZknmXs98FYDfGE4wP9ClFV98nyKrzJKVPMhdDnjzLhdUyMX4PsQAPjwIw==}
    engines: {node: '>=12'}
    cpu: [x64]
    os: [win32]

  '@eslint-community/eslint-utils@4.4.1':
    resolution: {integrity: sha512-s3O3waFUrMV8P/XaF/+ZTp1X9XBZW1a4B97ZnjQF2KYWaFD2A8KyFBsrsfSjEmjn3RGWAIuvlneuZm3CUK3jbA==}
    engines: {node: ^12.22.0 || ^14.17.0 || >=16.0.0}
    peerDependencies:
      eslint: ^6.0.0 || ^7.0.0 || >=8.0.0

  '@eslint-community/regexpp@4.12.1':
    resolution: {integrity: sha512-CCZCDJuduB9OUkFkY2IgppNZMi2lBQgD2qzwXkEia16cge2pijY/aXi96CJMquDMn3nJdlPV1A5KrJEXwfLNzQ==}
    engines: {node: ^12.0.0 || ^14.0.0 || >=16.0.0}

  '@eslint/config-array@0.19.1':
    resolution: {integrity: sha512-fo6Mtm5mWyKjA/Chy1BYTdn5mGJoDNjC7C64ug20ADsRDGrA85bN3uK3MaKbeRkRuuIEAR5N33Jr1pbm411/PA==}
    engines: {node: ^18.18.0 || ^20.9.0 || >=21.1.0}

  '@eslint/core@0.9.1':
    resolution: {integrity: sha512-GuUdqkyyzQI5RMIWkHhvTWLCyLo1jNK3vzkSyaExH5kHPDHcuL2VOpHjmMY+y3+NC69qAKToBqldTBgYeLSr9Q==}
    engines: {node: ^18.18.0 || ^20.9.0 || >=21.1.0}

  '@eslint/eslintrc@3.2.0':
    resolution: {integrity: sha512-grOjVNN8P3hjJn/eIETF1wwd12DdnwFDoyceUJLYYdkpbwq3nLi+4fqrTAONx7XDALqlL220wC/RHSC/QTI/0w==}
    engines: {node: ^18.18.0 || ^20.9.0 || >=21.1.0}

  '@eslint/js@9.17.0':
    resolution: {integrity: sha512-Sxc4hqcs1kTu0iID3kcZDW3JHq2a77HO9P8CP6YEA/FpH3Ll8UXE2r/86Rz9YJLKme39S9vU5OWNjC6Xl0Cr3w==}
    engines: {node: ^18.18.0 || ^20.9.0 || >=21.1.0}

  '@eslint/object-schema@2.1.5':
    resolution: {integrity: sha512-o0bhxnL89h5Bae5T318nFoFzGy+YE5i/gGkoPAgkmTVdRKTiv3p8JHevPiPaMwoloKfEiiaHlawCqaZMqRm+XQ==}
    engines: {node: ^18.18.0 || ^20.9.0 || >=21.1.0}

  '@eslint/plugin-kit@0.2.4':
    resolution: {integrity: sha512-zSkKow6H5Kdm0ZUQUB2kV5JIXqoG0+uH5YADhaEHswm664N9Db8dXSi0nMJpacpMf+MyyglF1vnZohpEg5yUtg==}
    engines: {node: ^18.18.0 || ^20.9.0 || >=21.1.0}

  '@humanfs/core@0.19.1':
    resolution: {integrity: sha512-5DyQ4+1JEUzejeK1JGICcideyfUbGixgS9jNgex5nqkW+cY7WZhxBigmieN5Qnw9ZosSNVC9KQKyb+GUaGyKUA==}
    engines: {node: '>=18.18.0'}

  '@humanfs/node@0.16.6':
    resolution: {integrity: sha512-YuI2ZHQL78Q5HbhDiBA1X4LmYdXCKCMQIfw0pw7piHJwyREFebJUvrQN4cMssyES6x+vfUbx1CIpaQUKYdQZOw==}
    engines: {node: '>=18.18.0'}

  '@humanwhocodes/module-importer@1.0.1':
    resolution: {integrity: sha512-bxveV4V8v5Yb4ncFTT3rPSgZBOpCkjfK0y4oVVVJwIuDVBRMDXrPyXRL988i5ap9m9bnyEEjWfm5WkBmtffLfA==}
    engines: {node: '>=12.22'}

  '@humanwhocodes/retry@0.3.1':
    resolution: {integrity: sha512-JBxkERygn7Bv/GbN5Rv8Ul6LVknS+5Bp6RgDC/O8gEBU/yeH5Ui5C/OlWrTb6qct7LjjfT6Re2NxB0ln0yYybA==}
    engines: {node: '>=18.18'}

  '@humanwhocodes/retry@0.4.1':
    resolution: {integrity: sha512-c7hNEllBlenFTHBky65mhq8WD2kbN9Q6gk0bTk8lSBvc554jpXSkST1iePudpt7+A/AQvuHs9EMqjHDXMY1lrA==}
    engines: {node: '>=18.18'}

  '@isaacs/cliui@8.0.2':
    resolution: {integrity: sha512-O8jcjabXaleOG9DQ0+ARXWZBTfnP4WNAqzuiJK7ll44AmxGKv/J2M4TPjxjY3znBCfvBXFzucm1twdyFybFqEA==}
    engines: {node: '>=12'}

  '@isaacs/fs-minipass@4.0.1':
    resolution: {integrity: sha512-wgm9Ehl2jpeqP3zw/7mo3kRHFp5MEDhqAdwy1fTGkHAwnkGOVsgpvQhL8B5n1qlb01jV3n/bI0ZfZp5lWA1k4w==}
    engines: {node: '>=18.0.0'}

  '@jridgewell/gen-mapping@0.3.8':
    resolution: {integrity: sha512-imAbBGkb+ebQyxKgzv5Hu2nmROxoDOXHh80evxdoXNOrvAnVx7zimzc1Oo5h9RlfV4vPXaE2iM5pOFbvOCClWA==}
    engines: {node: '>=6.0.0'}

  '@jridgewell/resolve-uri@3.1.2':
    resolution: {integrity: sha512-bRISgCIjP20/tbWSPWMEi54QVPRZExkuD9lJL+UIxUKtwVJA8wW1Trb1jMs1RFXo1CBTNZ/5hpC9QvmKWdopKw==}
    engines: {node: '>=6.0.0'}

  '@jridgewell/set-array@1.2.1':
    resolution: {integrity: sha512-R8gLRTZeyp03ymzP/6Lil/28tGeGEzhx1q2k703KGWRAI1VdvPIXdG70VJc2pAMw3NA6JKL5hhFu1sJX0Mnn/A==}
    engines: {node: '>=6.0.0'}

  '@jridgewell/sourcemap-codec@1.5.0':
    resolution: {integrity: sha512-gv3ZRaISU3fjPAgNsriBRqGWQL6quFx04YMPW/zD8XMLsU32mhCCbfbO6KZFLjvYpCZ8zyDEgqsgf+PwPaM7GQ==}

  '@jridgewell/trace-mapping@0.3.25':
    resolution: {integrity: sha512-vNk6aEwybGtawWmy/PzwnGDOjCkLWSD2wqvjGGAgOAwCGWySYXfYoxt00IJkTF+8Lb57DwOb3Aa0o9CApepiYQ==}

  '@jridgewell/trace-mapping@0.3.9':
    resolution: {integrity: sha512-3Belt6tdc8bPgAtbcmdtNJlirVoTmEb5e2gC94PnkwEW9jI6CAHUeoG85tjWP5WquqfavoMtMwiG4P926ZKKuQ==}

  '@jsdevtools/ono@7.1.3':
    resolution: {integrity: sha512-4JQNk+3mVzK3xh2rqd6RB4J46qUR19azEHBneZyTZM+c456qOrbbM/5xcR8huNCCcbVt7+UmizG6GuUvPvKUYg==}

  '@nodelib/fs.scandir@2.1.5':
    resolution: {integrity: sha512-vq24Bq3ym5HEQm2NKCr3yXDwjc7vTsEThRDnkp2DK9p1uqLR+DHurm/NOTo0KG7HYHU7eppKZj3MyqYuMBf62g==}
    engines: {node: '>= 8'}

  '@nodelib/fs.stat@2.0.5':
    resolution: {integrity: sha512-RkhPPp2zrqDAQA/2jNhnztcPAlv64XdhIp7a7454A5ovI7Bukxgt7MX7udwAu3zg1DcpPU0rz3VV1SeaqvY4+A==}
    engines: {node: '>= 8'}

  '@nodelib/fs.walk@1.2.8':
    resolution: {integrity: sha512-oGB+UxlgWcgQkgwo8GcEGwemoTFt3FIO9ababBmaGwXIoBKZ+GTy0pP185beGg7Llih/NSHSV2XAs1lnznocSg==}
    engines: {node: '>= 8'}

  '@nolyfill/is-core-module@1.0.39':
    resolution: {integrity: sha512-nn5ozdjYQpUCZlWGuxcJY/KpxkWQs4DcbMCmKojjyrYDEAGy4Ce19NN4v5MduafTwJlbKc99UA8YhSVqq9yPZA==}
    engines: {node: '>=12.4.0'}

  '@pkgjs/parseargs@0.11.0':
    resolution: {integrity: sha512-+1VkjdD0QBLPodGrJUeqarH8VAIvQODIbwh9XpP5Syisf7YoQgsJKPNFoqqLQlu+VQ/tVSshMR6loPMn8U+dPg==}
    engines: {node: '>=14'}

  '@pkgr/core@0.1.1':
    resolution: {integrity: sha512-cq8o4cWH0ibXh9VGi5P20Tu9XF/0fFXl9EUinr9QfTM7a7p0oTA4iJRCQWppXR1Pg8dSM0UCItCkPwsk9qWWYA==}
    engines: {node: ^12.20.0 || ^14.18.0 || >=16.0.0}

  '@rollup/plugin-typescript@11.1.6':
    resolution: {integrity: sha512-R92yOmIACgYdJ7dJ97p4K69I8gg6IEHt8M7dUBxN3W6nrO8uUxX5ixl0yU/N3aZTi8WhPuICvOHXQvF6FaykAA==}
    engines: {node: '>=14.0.0'}
    peerDependencies:
      rollup: ^2.14.0||^3.0.0||^4.0.0
      tslib: '*'
      typescript: '>=3.7.0'
    peerDependenciesMeta:
      rollup:
        optional: true
      tslib:
        optional: true

  '@rollup/pluginutils@5.1.4':
    resolution: {integrity: sha512-USm05zrsFxYLPdWWq+K3STlWiT/3ELn3RcV5hJMghpeAIhxfsUIg6mt12CBJBInWMV4VneoV7SfGv8xIwo2qNQ==}
    engines: {node: '>=14.0.0'}
    peerDependencies:
      rollup: ^1.20.0||^2.0.0||^3.0.0||^4.0.0
    peerDependenciesMeta:
      rollup:
        optional: true

  '@rollup/rollup-android-arm-eabi@4.30.1':
    resolution: {integrity: sha512-pSWY+EVt3rJ9fQ3IqlrEUtXh3cGqGtPDH1FQlNZehO2yYxCHEX1SPsz1M//NXwYfbTlcKr9WObLnJX9FsS9K1Q==}
    cpu: [arm]
    os: [android]

  '@rollup/rollup-android-arm64@4.30.1':
    resolution: {integrity: sha512-/NA2qXxE3D/BRjOJM8wQblmArQq1YoBVJjrjoTSBS09jgUisq7bqxNHJ8kjCHeV21W/9WDGwJEWSN0KQ2mtD/w==}
    cpu: [arm64]
    os: [android]

  '@rollup/rollup-darwin-arm64@4.30.1':
    resolution: {integrity: sha512-r7FQIXD7gB0WJ5mokTUgUWPl0eYIH0wnxqeSAhuIwvnnpjdVB8cRRClyKLQr7lgzjctkbp5KmswWszlwYln03Q==}
    cpu: [arm64]
    os: [darwin]

  '@rollup/rollup-darwin-x64@4.30.1':
    resolution: {integrity: sha512-x78BavIwSH6sqfP2xeI1hd1GpHL8J4W2BXcVM/5KYKoAD3nNsfitQhvWSw+TFtQTLZ9OmlF+FEInEHyubut2OA==}
    cpu: [x64]
    os: [darwin]

  '@rollup/rollup-freebsd-arm64@4.30.1':
    resolution: {integrity: sha512-HYTlUAjbO1z8ywxsDFWADfTRfTIIy/oUlfIDmlHYmjUP2QRDTzBuWXc9O4CXM+bo9qfiCclmHk1x4ogBjOUpUQ==}
    cpu: [arm64]
    os: [freebsd]

  '@rollup/rollup-freebsd-x64@4.30.1':
    resolution: {integrity: sha512-1MEdGqogQLccphhX5myCJqeGNYTNcmTyaic9S7CG3JhwuIByJ7J05vGbZxsizQthP1xpVx7kd3o31eOogfEirw==}
    cpu: [x64]
    os: [freebsd]

  '@rollup/rollup-linux-arm-gnueabihf@4.30.1':
    resolution: {integrity: sha512-PaMRNBSqCx7K3Wc9QZkFx5+CX27WFpAMxJNiYGAXfmMIKC7jstlr32UhTgK6T07OtqR+wYlWm9IxzennjnvdJg==}
    cpu: [arm]
    os: [linux]

  '@rollup/rollup-linux-arm-musleabihf@4.30.1':
    resolution: {integrity: sha512-B8Rcyj9AV7ZlEFqvB5BubG5iO6ANDsRKlhIxySXcF1axXYUyqwBok+XZPgIYGBgs7LDXfWfifxhw0Ik57T0Yug==}
    cpu: [arm]
    os: [linux]

  '@rollup/rollup-linux-arm64-gnu@4.30.1':
    resolution: {integrity: sha512-hqVyueGxAj3cBKrAI4aFHLV+h0Lv5VgWZs9CUGqr1z0fZtlADVV1YPOij6AhcK5An33EXaxnDLmJdQikcn5NEw==}
    cpu: [arm64]
    os: [linux]

  '@rollup/rollup-linux-arm64-musl@4.30.1':
    resolution: {integrity: sha512-i4Ab2vnvS1AE1PyOIGp2kXni69gU2DAUVt6FSXeIqUCPIR3ZlheMW3oP2JkukDfu3PsexYRbOiJrY+yVNSk9oA==}
    cpu: [arm64]
    os: [linux]

  '@rollup/rollup-linux-loongarch64-gnu@4.30.1':
    resolution: {integrity: sha512-fARcF5g296snX0oLGkVxPmysetwUk2zmHcca+e9ObOovBR++9ZPOhqFUM61UUZ2EYpXVPN1redgqVoBB34nTpQ==}
    cpu: [loong64]
    os: [linux]

  '@rollup/rollup-linux-powerpc64le-gnu@4.30.1':
    resolution: {integrity: sha512-GLrZraoO3wVT4uFXh67ElpwQY0DIygxdv0BNW9Hkm3X34wu+BkqrDrkcsIapAY+N2ATEbvak0XQ9gxZtCIA5Rw==}
    cpu: [ppc64]
    os: [linux]

  '@rollup/rollup-linux-riscv64-gnu@4.30.1':
    resolution: {integrity: sha512-0WKLaAUUHKBtll0wvOmh6yh3S0wSU9+yas923JIChfxOaaBarmb/lBKPF0w/+jTVozFnOXJeRGZ8NvOxvk/jcw==}
    cpu: [riscv64]
    os: [linux]

  '@rollup/rollup-linux-s390x-gnu@4.30.1':
    resolution: {integrity: sha512-GWFs97Ruxo5Bt+cvVTQkOJ6TIx0xJDD/bMAOXWJg8TCSTEK8RnFeOeiFTxKniTc4vMIaWvCplMAFBt9miGxgkA==}
    cpu: [s390x]
    os: [linux]

  '@rollup/rollup-linux-x64-gnu@4.30.1':
    resolution: {integrity: sha512-UtgGb7QGgXDIO+tqqJ5oZRGHsDLO8SlpE4MhqpY9Llpzi5rJMvrK6ZGhsRCST2abZdBqIBeXW6WPD5fGK5SDwg==}
    cpu: [x64]
    os: [linux]

  '@rollup/rollup-linux-x64-musl@4.30.1':
    resolution: {integrity: sha512-V9U8Ey2UqmQsBT+xTOeMzPzwDzyXmnAoO4edZhL7INkwQcaW1Ckv3WJX3qrrp/VHaDkEWIBWhRwP47r8cdrOow==}
    cpu: [x64]
    os: [linux]

  '@rollup/rollup-win32-arm64-msvc@4.30.1':
    resolution: {integrity: sha512-WabtHWiPaFF47W3PkHnjbmWawnX/aE57K47ZDT1BXTS5GgrBUEpvOzq0FI0V/UYzQJgdb8XlhVNH8/fwV8xDjw==}
    cpu: [arm64]
    os: [win32]

  '@rollup/rollup-win32-ia32-msvc@4.30.1':
    resolution: {integrity: sha512-pxHAU+Zv39hLUTdQQHUVHf4P+0C47y/ZloorHpzs2SXMRqeAWmGghzAhfOlzFHHwjvgokdFAhC4V+6kC1lRRfw==}
    cpu: [ia32]
    os: [win32]

  '@rollup/rollup-win32-x64-msvc@4.30.1':
    resolution: {integrity: sha512-D6qjsXGcvhTjv0kI4fU8tUuBDF/Ueee4SVX79VfNDXZa64TfCW1Slkb6Z7O1p7vflqZjcmOVdZlqf8gvJxc6og==}
    cpu: [x64]
    os: [win32]

  '@rtsao/scc@1.1.0':
    resolution: {integrity: sha512-zt6OdqaDoOnJ1ZYsCYGt9YmWzDXl4vQdKTyJev62gFhRGKdx7mcT54V9KIjg+d2wi9EXsPvAPKe7i7WjfVWB8g==}

  '@tsconfig/node10@1.0.11':
    resolution: {integrity: sha512-DcRjDCujK/kCk/cUe8Xz8ZSpm8mS3mNNpta+jGCA6USEDfktlNvm1+IuZ9eTcDbNk41BHwpHHeW+N1lKCz4zOw==}

  '@tsconfig/node12@1.0.11':
    resolution: {integrity: sha512-cqefuRsh12pWyGsIoBKJA9luFu3mRxCA+ORZvA4ktLSzIuCUtWVxGIuXigEwO5/ywWFMZ2QEGKWvkZG1zDMTag==}

  '@tsconfig/node14@1.0.3':
    resolution: {integrity: sha512-ysT8mhdixWK6Hw3i1V2AeRqZ5WfXg1G43mqoYlM2nc6388Fq5jcXyr5mRsqViLx/GJYdoL0bfXD8nmF+Zn/Iow==}

  '@tsconfig/node16@1.0.4':
    resolution: {integrity: sha512-vxhUy4J8lyeyinH7Azl1pdd43GJhZH/tP2weN8TntQblOY+A0XbT8DJk1/oCPuOOyg/Ja757rG0CgHcWC8OfMA==}

  '@types/babel__core@7.20.5':
    resolution: {integrity: sha512-qoQprZvz5wQFJwMDqeseRXWv3rqMvhgpbXFfVyWhbx9X47POIA6i/+dXefEmZKoAgOaTdaIgNSMqMIU61yRyzA==}

  '@types/babel__generator@7.6.8':
    resolution: {integrity: sha512-ASsj+tpEDsEiFr1arWrlN6V3mdfjRMZt6LtK/Vp/kreFLnr5QH5+DhvD5nINYZXzwJvXeGq+05iUXcAzVrqWtw==}

  '@types/babel__template@7.4.4':
    resolution: {integrity: sha512-h/NUaSyG5EyxBIp8YRxo4RMe2/qQgvyowRwVMzhYhBCONbW8PUsg4lkFMrhgZhUe5z3L3MiLDuvyJ/CaPa2A8A==}

  '@types/babel__traverse@7.20.6':
    resolution: {integrity: sha512-r1bzfrm0tomOI8g1SzvCaQHo6Lcv6zu0EA+W2kHrt8dyrHQxGzBBL4kdkzIS+jBMV+EYcMAEAqXqYaLJq5rOZg==}

  '@types/body-parser@1.19.5':
    resolution: {integrity: sha512-fB3Zu92ucau0iQ0JMCFQE7b/dv8Ot07NI3KaZIkIUNXq82k4eBAqUaneXfleGY9JWskeS9y+u0nXMyspcuQrCg==}

  '@types/connect@3.4.38':
    resolution: {integrity: sha512-K6uROf1LD88uDQqJCktA4yzL1YYAK6NgfsI0v/mTgyPKWsX1CnJ0XPSDhViejru1GcRkLWb8RlzFYJRqGUbaug==}

  '@types/estree@1.0.6':
    resolution: {integrity: sha512-AYnb1nQyY49te+VRAVgmzfcgjYS91mY5P0TKUDCLEM+gNnA+3T6rWITXRLYCpahpqSQbN5cE+gHpnPyXjHWxcw==}

  '@types/express-serve-static-core@4.19.6':
    resolution: {integrity: sha512-N4LZ2xG7DatVqhCZzOGb1Yi5lMbXSZcmdLDe9EzSndPV2HpWYWzRbaerl2n27irrm94EPpprqa8KpskPT085+A==}

  '@types/express@4.17.21':
    resolution: {integrity: sha512-ejlPM315qwLpaQlQDTjPdsUFSc6ZsP4AN6AlWnogPjQ7CVi7PYF3YVz+CY3jE2pwYf7E/7HlDAN0rV2GxTG0HQ==}

  '@types/fs-extra@11.0.4':
    resolution: {integrity: sha512-yTbItCNreRooED33qjunPthRcSjERP1r4MqCZc7wv0u2sUkzTFp45tgUfS5+r7FrZPdmCCNflLhVSP/o+SemsQ==}

  '@types/fs-extra@8.1.5':
    resolution: {integrity: sha512-0dzKcwO+S8s2kuF5Z9oUWatQJj5Uq/iqphEtE3GQJVRRYm/tD1LglU2UnXi2A8jLq5umkGouOXOR9y0n613ZwQ==}

  '@types/glob@7.2.0':
    resolution: {integrity: sha512-ZUxbzKl0IfJILTS6t7ip5fQQM/J3TJYubDm3nMbgubNNYS62eXeUpoLUC8/7fJNiFYHTrGPQn7hspDUzIHX3UA==}

  '@types/http-errors@2.0.4':
    resolution: {integrity: sha512-D0CFMMtydbJAegzOyHjtiKPLlvnm3iTZyZRSZoLq2mRhDdmLfIWOCYPfQJ4cu2erKghU++QvjcUjp/5h7hESpA==}

  '@types/json-schema@7.0.15':
    resolution: {integrity: sha512-5+fP8P8MFNC+AyZCDxrB2pkZFPGzqQWUzpSeuuVLvm8VMcorNYavBqoFcxK8bQz4Qsbn4oUEEem4wDLfcysGHA==}

  '@types/json5@0.0.29':
    resolution: {integrity: sha512-dRLjCWHYg4oaA77cxO64oO+7JwCwnIzkZPdrrC71jQmQtlhM556pwKo5bUzqvZndkVbeFLIIi+9TC40JNF5hNQ==}

  '@types/jsonfile@6.1.4':
    resolution: {integrity: sha512-D5qGUYwjvnNNextdU59/+fI+spnwtTFmyQP0h+PfIOSkNfpU6AOICUOkm4i0OnSk+NyjdPJrxCDro0sJsWlRpQ==}

  '@types/lodash@4.17.14':
    resolution: {integrity: sha512-jsxagdikDiDBeIRaPYtArcT8my4tN1og7MtMRquFT3XNA6axxyHDRUemqDz/taRDdOUn0GnGHRCuff4q48sW9A==}

  '@types/mime@1.3.5':
    resolution: {integrity: sha512-/pyBZWSLD2n0dcHE3hq8s8ZvcETHtEuF+3E7XVt0Ig2nvsVQXdghHVcEkIWjy9A0wKfTn97a/PSDYohKIlnP/w==}

  '@types/minimatch@5.1.2':
    resolution: {integrity: sha512-K0VQKziLUWkVKiRVrx4a40iPaxTUefQmjtkQofBkYRcoaaL/8rhwDWww9qWbrgicNOgnpIsMxyNIUM4+n6dUIA==}

  '@types/node-fetch@2.6.12':
    resolution: {integrity: sha512-8nneRWKCg3rMtF69nLQJnOYUcbafYeFSjqkw3jCRLsqkWFlHaoQrr5mXmofFGOx3DKn7UfmBMyov8ySvLRVldA==}

  '@types/node@20.17.12':
    resolution: {integrity: sha512-vo/wmBgMIiEA23A/knMfn/cf37VnuF52nZh5ZoW0GWt4e4sxNquibrMRJ7UQsA06+MBx9r/H1jsI9grYjQCQlw==}

  '@types/prompts@2.4.9':
    resolution: {integrity: sha512-qTxFi6Buiu8+50/+3DGIWLHM6QuWsEKugJnnP6iv2Mc4ncxE4A/OJkjuVOA+5X0X1S/nq5VJRa8Lu+nwcvbrKA==}

  '@types/prop-types@15.7.14':
    resolution: {integrity: sha512-gNMvNH49DJ7OJYv+KAKn0Xp45p8PLl6zo2YnvDIbTd4J6MER2BmWN49TG7n9LvkyihINxeKW8+3bfS2yDC9dzQ==}

  '@types/qs@6.9.17':
    resolution: {integrity: sha512-rX4/bPcfmvxHDv0XjfJELTTr+iB+tn032nPILqHm5wbthUUUuVtNGGqzhya9XUxjTP8Fpr0qYgSZZKxGY++svQ==}

  '@types/range-parser@1.2.7':
    resolution: {integrity: sha512-hKormJbkJqzQGhziax5PItDUTMAM9uE2XXQmM37dyd4hVM+5aVl7oVxMVUiVQn2oCQFN/LKCZdvSM0pFRqbSmQ==}

  '@types/react-dom@18.3.5':
    resolution: {integrity: sha512-P4t6saawp+b/dFrUr2cvkVsfvPguwsxtH6dNIYRllMsefqFzkZk5UIjzyDOv5g1dXIPdG4Sp1yCR4Z6RCUsG/Q==}
    peerDependencies:
      '@types/react': ^18.0.0

  '@types/react-reconciler@0.28.8':
    resolution: {integrity: sha512-SN9c4kxXZonFhbX4hJrZy37yw9e7EIxcpHCxQv5JUS18wDE5ovkQKlqQEkufdJCCMfuI9BnjUJvhYeJ9x5Ra7g==}

  '@types/react@18.3.18':
    resolution: {integrity: sha512-t4yC+vtgnkYjNSKlFx1jkAhH8LgTo2N/7Qvi83kdEaUtMDiwpbLAktKDaAMlRcJ5eSxZkH74eEGt1ky31d7kfQ==}

  '@types/send@0.17.4':
    resolution: {integrity: sha512-x2EM6TJOybec7c52BX0ZspPodMsQUd5L6PRwOunVyVUhXiBSKf3AezDL8Dgvgt5o0UfKNfuA0eMLr2wLT4AiBA==}

  '@types/serve-static@1.15.7':
    resolution: {integrity: sha512-W8Ym+h8nhuRwaKPaDw34QUkwsGi6Rc4yYqvKFo5rm2FUEhCFbzVWrxXUxuKK8TASjWsysJY0nsmNCGhCOIsrOw==}

  '@types/uuid@10.0.0':
    resolution: {integrity: sha512-7gqG38EyHgyP1S+7+xomFtL+ZNHcKv6DwNaCZmJmo1vgMugyF3TCnXVg4t1uk89mLNwnLtnY3TpOpCOyp1/xHQ==}

  '@types/ws@8.5.13':
    resolution: {integrity: sha512-osM/gWBTPKgHV8XkTunnegTRIsvF6owmf5w+JtAfOw472dptdm0dlGv4xCt6GwQRcC2XVOvvRE/0bAoQcL2QkA==}

  '@typescript-eslint/eslint-plugin@8.19.1':
    resolution: {integrity: sha512-tJzcVyvvb9h/PB96g30MpxACd9IrunT7GF9wfA9/0TJ1LxGOJx1TdPzSbBBnNED7K9Ka8ybJsnEpiXPktolTLg==}
    engines: {node: ^18.18.0 || ^20.9.0 || >=21.1.0}
    peerDependencies:
      '@typescript-eslint/parser': ^8.0.0 || ^8.0.0-alpha.0
      eslint: ^8.57.0 || ^9.0.0
      typescript: '>=4.8.4 <5.8.0'

  '@typescript-eslint/parser@8.19.1':
    resolution: {integrity: sha512-67gbfv8rAwawjYx3fYArwldTQKoYfezNUT4D5ioWetr/xCrxXxvleo3uuiFuKfejipvq+og7mjz3b0G2bVyUCw==}
    engines: {node: ^18.18.0 || ^20.9.0 || >=21.1.0}
    peerDependencies:
      eslint: ^8.57.0 || ^9.0.0
      typescript: '>=4.8.4 <5.8.0'

  '@typescript-eslint/scope-manager@8.19.1':
    resolution: {integrity: sha512-60L9KIuN/xgmsINzonOcMDSB8p82h95hoBfSBtXuO4jlR1R9L1xSkmVZKgCPVfavDlXihh4ARNjXhh1gGnLC7Q==}
    engines: {node: ^18.18.0 || ^20.9.0 || >=21.1.0}

  '@typescript-eslint/type-utils@8.19.1':
    resolution: {integrity: sha512-Rp7k9lhDKBMRJB/nM9Ksp1zs4796wVNyihG9/TU9R6KCJDNkQbc2EOKjrBtLYh3396ZdpXLtr/MkaSEmNMtykw==}
    engines: {node: ^18.18.0 || ^20.9.0 || >=21.1.0}
    peerDependencies:
      eslint: ^8.57.0 || ^9.0.0
      typescript: '>=4.8.4 <5.8.0'

  '@typescript-eslint/types@8.19.1':
    resolution: {integrity: sha512-JBVHMLj7B1K1v1051ZaMMgLW4Q/jre5qGK0Ew6UgXz1Rqh+/xPzV1aW581OM00X6iOfyr1be+QyW8LOUf19BbA==}
    engines: {node: ^18.18.0 || ^20.9.0 || >=21.1.0}

  '@typescript-eslint/typescript-estree@8.19.1':
    resolution: {integrity: sha512-jk/TZwSMJlxlNnqhy0Eod1PNEvCkpY6MXOXE/WLlblZ6ibb32i2We4uByoKPv1d0OD2xebDv4hbs3fm11SMw8Q==}
    engines: {node: ^18.18.0 || ^20.9.0 || >=21.1.0}
    peerDependencies:
      typescript: '>=4.8.4 <5.8.0'

  '@typescript-eslint/utils@8.19.1':
    resolution: {integrity: sha512-IxG5gLO0Ne+KaUc8iW1A+XuKLd63o4wlbI1Zp692n1xojCl/THvgIKXJXBZixTh5dd5+yTJ/VXH7GJaaw21qXA==}
    engines: {node: ^18.18.0 || ^20.9.0 || >=21.1.0}
    peerDependencies:
      eslint: ^8.57.0 || ^9.0.0
      typescript: '>=4.8.4 <5.8.0'

  '@typescript-eslint/visitor-keys@8.19.1':
    resolution: {integrity: sha512-fzmjU8CHK853V/avYZAvuVut3ZTfwN5YtMaoi+X9Y9MA9keaWNHC3zEQ9zvyX/7Hj+5JkNyK1l7TOR2hevHB6Q==}
    engines: {node: ^18.18.0 || ^20.9.0 || >=21.1.0}

  '@vitejs/plugin-react@4.3.4':
    resolution: {integrity: sha512-SCCPBJtYLdE8PX/7ZQAs1QAZ8Jqwih+0VBLum1EGqmCCQal+MIUqLCzj3ZUy8ufbC0cAM4LRlSTm7IQJwWT4ug==}
    engines: {node: ^14.18.0 || >=16.0.0}
    peerDependencies:
      vite: ^4.2.0 || ^5.0.0 || ^6.0.0

  accepts@1.3.8:
    resolution: {integrity: sha512-PYAthTa2m2VKxuvSD3DPC/Gy+U+sOA1LAuT8mkmRuvw+NACSaeXEQ+NHcVF7rONl6qcaxV3Uuemwawk+7+SJLw==}
    engines: {node: '>= 0.6'}

  acorn-jsx@5.3.2:
    resolution: {integrity: sha512-rq9s+JNhf0IChjtDXxllJ7g41oZk5SlXtp0LHwyA5cejwn7vKmKp4pPri6YEePv2PU65sAsegbXtIinmDFDXgQ==}
    peerDependencies:
      acorn: ^6.0.0 || ^7.0.0 || ^8.0.0

  acorn-walk@8.3.4:
    resolution: {integrity: sha512-ueEepnujpqee2o5aIYnvHU6C0A42MNdsIDeqy5BydrkuC5R1ZuUFnm27EeFJGoEHJQgn3uleRvmTXaJgfXbt4g==}
    engines: {node: '>=0.4.0'}

  acorn@8.14.0:
    resolution: {integrity: sha512-cl669nCJTZBsL97OF4kUQm5g5hC2uihk0NxY3WENAC0TYdILVkAyHymAntgxGkl7K+t0cXIrH5siy5S4XkFycA==}
    engines: {node: '>=0.4.0'}
    hasBin: true

  ajv@6.12.6:
    resolution: {integrity: sha512-j3fVLgvTo527anyYyJOGTYJbG+vnnQYvE0m5mmkc1TK+nxAppkCLMIL0aZ4dblVCNoGShhm+kzE4ZUykBoMg4g==}

  ansi-regex@5.0.1:
    resolution: {integrity: sha512-quJQXlTSUGL2LH9SUXo8VwsY4soanhgo6LNSm84E1LBcE8s3O0wpdiRzyR9z/ZZJMlMWv37qOOb9pdJlMUEKFQ==}
    engines: {node: '>=8'}

  ansi-regex@6.1.0:
    resolution: {integrity: sha512-7HSX4QQb4CspciLpVFwyRe79O3xsIZDDLER21kERQ71oaPodF8jL725AgJMFAYbooIqolJoRLuM81SpeUkpkvA==}
    engines: {node: '>=12'}

  ansi-styles@4.3.0:
    resolution: {integrity: sha512-zbB9rCJAT1rbjiVDb2hqKFHNYLxgtk8NURxZ3IZwD3F6NtxbXZQCnnSi1Lkx+IDohdPlFp222wVALIheZJQSEg==}
    engines: {node: '>=8'}

  ansi-styles@6.2.1:
    resolution: {integrity: sha512-bN798gFfQX+viw3R7yrGWRqnrN2oRkEkUjjl4JNn4E8GxxbjtG3FbrEIIY3l8/hrwUwIeCZvi4QuOTP4MErVug==}
    engines: {node: '>=12'}

  anymatch@3.1.3:
    resolution: {integrity: sha512-KMReFUr0B4t+D+OBkjR3KYqvocp2XaSzO55UcB6mgQMd3KbcE+mWTyvVV7D/zsdEbNnV6acZUutkiHQXvTr1Rw==}
    engines: {node: '>= 8'}

  arg@4.1.3:
    resolution: {integrity: sha512-58S9QDqG0Xx27YwPSt9fJxivjYl432YCwfDMfZ+71RAqUrZef7LrKQZ3LHLOwCS4FLNBplP533Zx895SeOCHvA==}

  argparse@2.0.1:
    resolution: {integrity: sha512-8+9WqebbFzpX9OR+Wa6O29asIogeRMzcGtAINdpMHHyAg10f05aSFVBbcEqGf/PXw1EjAZ+q2/bEBg3DvurK3Q==}

  array-buffer-byte-length@1.0.2:
    resolution: {integrity: sha512-LHE+8BuR7RYGDKvnrmcuSq3tDcKv9OFEXQt/HpbZhY7V6h0zlUXutnAD82GiFx9rdieCMjkvtcsPqBwgUl1Iiw==}
    engines: {node: '>= 0.4'}

  array-flatten@1.1.1:
    resolution: {integrity: sha512-PCVAQswWemu6UdxsDFFX/+gVeYqKAod3D3UVm91jHwynguOwAvYPhx8nNlM++NqRcK6CxxpUafjmhIdKiHibqg==}

  array-includes@3.1.8:
    resolution: {integrity: sha512-itaWrbYbqpGXkGhZPGUulwnhVf5Hpy1xiCFsGqyIGglbBxmG5vSjxQen3/WGOjPpNEv1RtBLKxbmVXm8HpJStQ==}
    engines: {node: '>= 0.4'}

  array-union@2.1.0:
    resolution: {integrity: sha512-HGyxoOTYUyCM6stUe6EJgnd4EoewAI7zMdfqO+kGjnlZmBDz/cR5pf8r/cR4Wq60sL/p0IkcjUEEPwS3GFrIyw==}
    engines: {node: '>=8'}

  array.prototype.findlastindex@1.2.5:
    resolution: {integrity: sha512-zfETvRFA8o7EiNn++N5f/kaCw221hrpGsDmcpndVupkPzEc1Wuf3VgC0qby1BbHs7f5DVYjgtEU2LLh5bqeGfQ==}
    engines: {node: '>= 0.4'}

  array.prototype.flat@1.3.3:
    resolution: {integrity: sha512-rwG/ja1neyLqCuGZ5YYrznA62D4mZXg0i1cIskIUKSiqF3Cje9/wXAls9B9s1Wa2fomMsIv8czB8jZcPmxCXFg==}
    engines: {node: '>= 0.4'}

  array.prototype.flatmap@1.3.3:
    resolution: {integrity: sha512-Y7Wt51eKJSyi80hFrJCePGGNo5ktJCslFuboqJsbf57CCPcm5zztluPlc4/aD8sWsKvlwatezpV4U1efk8kpjg==}
    engines: {node: '>= 0.4'}

  arraybuffer.prototype.slice@1.0.4:
    resolution: {integrity: sha512-BNoCY6SXXPQ7gF2opIP4GBE+Xw7U+pHMYKuzjgCN3GwiaIR09UUeKfheyIry77QtrCBlC0KK0q5/TER/tYh3PQ==}
    engines: {node: '>= 0.4'}

  asynckit@0.4.0:
    resolution: {integrity: sha512-Oei9OH4tRh0YqU3GxhX79dM/mwVgvbZJaSNaRk+bshkj0S5cfHcgYakreBjrHwatXKbz+IoIdYLxrKim2MjW0Q==}

  atomic-sleep@1.0.0:
    resolution: {integrity: sha512-kNOjDqAh7px0XWNI+4QbzoiR/nTkHAWNud2uvnJquD1/x5a7EQZMJT0AczqK0Qn67oY/TTQ1LbUKajZpp3I9tQ==}
    engines: {node: '>=8.0.0'}

  available-typed-arrays@1.0.7:
    resolution: {integrity: sha512-wvUjBtSGN7+7SjNpq/9M2Tg350UZD3q62IFZLbRAR1bSMlCo1ZaeW+BJ+D090e4hIIZLBcTDWe4Mh4jvUDajzQ==}
    engines: {node: '>= 0.4'}

  axios@0.26.1:
    resolution: {integrity: sha512-fPwcX4EvnSHuInCMItEhAGnaSEXRBjtzh9fOtsE6E1G6p7vl7edEeZe11QHf18+6+9gR5PbKV/sGKNaD8YaMeA==}

  balanced-match@1.0.2:
    resolution: {integrity: sha512-3oSeUO0TMV67hN1AmbXsK4yaqU7tjiHlbxRDZOpH0KW9+CeX4bRAaX0Anxt0tx2MrpRpWwQaPwIlISEJhYU5Pw==}

  binary-extensions@2.3.0:
    resolution: {integrity: sha512-Ceh+7ox5qe7LJuLHoY0feh3pHuUDHAcRUeyL2VYghZwfpkNIy/+8Ocg0a3UuSoYzavmylwuLWQOf3hl0jjMMIw==}
    engines: {node: '>=8'}

  binary-install@1.1.0:
    resolution: {integrity: sha512-rkwNGW+3aQVSZoD0/o3mfPN6Yxh3Id0R/xzTVBVVpGNlVz8EGwusksxRlbk/A5iKTZt9zkMn3qIqmAt3vpfbzg==}
    engines: {node: '>=10'}

  body-parser@1.20.3:
    resolution: {integrity: sha512-7rAxByjUMqQ3/bHJy7D6OGXvx/MMc4IqBn/X0fcM1QUcAItpZrBEYhWGem+tzXH90c+G01ypMcYJBO9Y30203g==}
    engines: {node: '>= 0.8', npm: 1.2.8000 || >= 1.4.16}

  brace-expansion@1.1.11:
    resolution: {integrity: sha512-iCuPHDFgrHX7H2vEI/5xpz07zSHB00TpugqhmYtVmMO6518mCuRMoOYFldEBl0g187ufozdaHgWKcYFb61qGiA==}

  brace-expansion@2.0.1:
    resolution: {integrity: sha512-XnAIvQ8eM+kC6aULx6wuQiwVsnzsi9d3WxzV3FpWTGA19F621kwdbsAcFKXgKUHZWsy+mY6iL1sHTxWEFCytDA==}

  braces@3.0.3:
    resolution: {integrity: sha512-yQbXgO/OSZVD2IsiLlro+7Hf6Q18EJrKSEsdoMzKePKXct3gvD8oLcOQdIzGupr5Fj+EDe8gO/lxc1BzfMpxvA==}
    engines: {node: '>=8'}

  browserslist@4.24.3:
    resolution: {integrity: sha512-1CPmv8iobE2fyRMV97dAcMVegvvWKxmq94hkLiAkUGwKVTyDLw33K+ZxiFrREKmmps4rIw6grcCFCnTMSZ/YiA==}
    engines: {node: ^6 || ^7 || ^8 || ^9 || ^10 || ^11 || ^12 || >=13.7}
    hasBin: true

  bytes@3.1.2:
    resolution: {integrity: sha512-/Nf7TyzTx6S3yRJObOAV7956r8cr2+Oj8AC5dt8wSP3BQAoeX58NoHyCU8P8zGkNXStjTSi6fzO6F0pBdcYbEg==}
    engines: {node: '>= 0.8'}

  call-bind-apply-helpers@1.0.1:
    resolution: {integrity: sha512-BhYE+WDaywFg2TBWYNXAE+8B1ATnThNBqXHP5nQu0jWJdVvY2hvkpyB3qOmtmDePiS5/BDQ8wASEWGMWRG148g==}
    engines: {node: '>= 0.4'}

  call-bind@1.0.8:
    resolution: {integrity: sha512-oKlSFMcMwpUg2ednkhQ454wfWiU/ul3CkJe/PEHcTKuiX6RpbehUiFMXu13HalGZxfUwCQzZG747YXBn1im9ww==}
    engines: {node: '>= 0.4'}

  call-bound@1.0.3:
    resolution: {integrity: sha512-YTd+6wGlNlPxSuri7Y6X8tY2dmm12UMH66RpKMhiX6rsk5wXXnYgbUcOt8kiS31/AjfoTOvCsE+w8nZQLQnzHA==}
    engines: {node: '>= 0.4'}

  callsites@3.1.0:
    resolution: {integrity: sha512-P8BjAsXvZS+VIDUI11hHCQEv74YT67YUi5JJFNWIqL235sBmjX4+qx9Muvls5ivyNENctx46xQLQ3aTuE7ssaQ==}
    engines: {node: '>=6'}

  caniuse-lite@1.0.30001690:
    resolution: {integrity: sha512-5ExiE3qQN6oF8Clf8ifIDcMRCRE/dMGcETG/XGMD8/XiXm6HXQgQTh1yZYLXXpSOsEUlJm1Xr7kGULZTuGtP/w==}

  chalk@4.1.2:
    resolution: {integrity: sha512-oKnbhFyRIXpUuez8iBMmyEa4nbj4IOQyuhc/wy9kY7/WVPcwIO9VA668Pu8RkO7+0G76SLROeyw9CpQ061i4mA==}
    engines: {node: '>=10'}

  chokidar@3.6.0:
    resolution: {integrity: sha512-7VT13fmjotKpGipCW9JEQAusEPE+Ei8nl6/g4FBAmIm0GOOLMua9NDDo/DWp0ZAxCr3cPq5ZpBqmPAQgDda2Pw==}
    engines: {node: '>= 8.10.0'}

  chownr@2.0.0:
    resolution: {integrity: sha512-bIomtDF5KGpdogkLd9VspvFzk9KfpyyGlS8YFVZl7TGPBHL5snIOnxeshwVgPteQ9b4Eydl+pVbIyE1DcvCWgQ==}
    engines: {node: '>=10'}

  chownr@3.0.0:
    resolution: {integrity: sha512-+IxzY9BZOQd/XuYPRmrvEVjF/nqj5kgT4kEq7VofrDoM1MxoRjEWkrCC3EtLi59TVawxTAn+orJwFQcrqEN1+g==}
    engines: {node: '>=18'}

  cliui@8.0.1:
    resolution: {integrity: sha512-BSeNnyus75C4//NQ9gQt1/csTXyo/8Sb+afLAkzAptFuMsod9HFokGNudZpi/oQV73hnVK+sR+5PVRMd+Dr7YQ==}
    engines: {node: '>=12'}

  color-convert@2.0.1:
    resolution: {integrity: sha512-RRECPsj7iu/xb5oKYcsFHSppFNnsj/52OVTRKb4zP5onXwVF3zVmmToNcOfGC+CRDpfK/U584fMg38ZHCaElKQ==}
    engines: {node: '>=7.0.0'}

  color-name@1.1.4:
    resolution: {integrity: sha512-dOy+3AuW3a2wNbZHIuMZpTcgjGuLU/uBL/ubcZF9OXbDo8ff4O8yVp5Bf0efS8uEoYo5q4Fx7dY9OgQGXgAsQA==}

  colorette@1.4.0:
    resolution: {integrity: sha512-Y2oEozpomLn7Q3HFP7dpww7AtMJplbM9lGZP6RDfHqmbeRjiwRg4n6VM6j4KLmRke85uWEI7JqF17f3pqdRA0g==}

  colorette@2.0.20:
    resolution: {integrity: sha512-IfEDxwoWIjkeXL1eXcDiow4UbKjhLdq6/EuSVR9GMN7KVH3r9gQ83e73hsz1Nd1T3ijd5xv1wcWRYO+D6kCI2w==}

  combined-stream@1.0.8:
    resolution: {integrity: sha512-FQN4MRfuJeHf7cBbBMJFXhKSDq+2kAArBlmRBvcvFE5BB1HZKXtSFASDhdlz9zOYwxh8lDdnvmMOe/+5cdoEdg==}
    engines: {node: '>= 0.8'}

  concat-map@0.0.1:
    resolution: {integrity: sha512-/Srv4dswyQNBfohGpz9o6Yb3Gz3SrUDqBH5rTuhGR7ahtlbYKnVxw2bCFMRljaA7EXHaXZ8wsHdodFvbkhKmqg==}

  concurrently@9.1.2:
    resolution: {integrity: sha512-H9MWcoPsYddwbOGM6difjVwVZHl63nwMEwDJG/L7VGtuaJhb12h2caPG2tVPWs7emuYix252iGfqOyrz1GczTQ==}
    engines: {node: '>=18'}
    hasBin: true

  content-disposition@0.5.4:
    resolution: {integrity: sha512-FveZTNuGw04cxlAiWbzi6zTAL/lhehaWbTtgluJh4/E95DqMwTmha3KZN1aAWA8cFIhHzMZUvLevkw5Rqk+tSQ==}
    engines: {node: '>= 0.6'}

  content-type@1.0.5:
    resolution: {integrity: sha512-nTjqfcBFEipKdXCv4YDQWCfmcLZKm81ldF0pAopTvyrFGVbcR6P/VAAd5G7N+0tTr8QqiU0tFadD6FK4NtJwOA==}
    engines: {node: '>= 0.6'}

  convert-source-map@2.0.0:
    resolution: {integrity: sha512-Kvp459HrV2FEJ1CAsi1Ku+MY3kasH19TFykTz2xWmMeq6bk2NU3XXvfJ+Q61m0xktWwt+1HSYf3JZsTms3aRJg==}

  cookie-signature@1.0.6:
    resolution: {integrity: sha512-QADzlaHc8icV8I7vbaJXJwod9HWYp8uCqf1xa4OfNu1T7JVxQIrUgOWtHdNDtPiywmFbiS12VjotIXLrKM3orQ==}

  cookie@0.7.1:
    resolution: {integrity: sha512-6DnInpx7SJ2AK3+CTUE/ZM0vWTUboZCegxhC2xiIydHR9jNuTAASBrfEpHhiGOZw/nX51bHt6YQl8jsGo4y/0w==}
    engines: {node: '>= 0.6'}

  create-require@1.1.1:
    resolution: {integrity: sha512-dcKFX3jn0MpIaXjisoRvexIJVEKzaq7z2rZKxf+MSr9TkdmHmsU4m2lcLojrj/FHl8mk5VxMmYA+ftRkP/3oKQ==}

  cross-spawn@7.0.6:
    resolution: {integrity: sha512-uV2QOWP2nWzsy2aMp8aRibhi9dlzF5Hgh5SHaB9OiTGEyDTiJJyx0uy51QXdyWbtAHNua4XJzUKca3OzKUd3vA==}
    engines: {node: '>= 8'}

  csstype@3.1.3:
    resolution: {integrity: sha512-M1uQkMl8rQK/szD0LNhtqxIPLpimGm8sOBwU7lLnCpSbTyY3yeU1Vc7l4KT5zT4s/yOxHH5O7tIuuLOCnLADRw==}

  data-view-buffer@1.0.2:
    resolution: {integrity: sha512-EmKO5V3OLXh1rtK2wgXRansaK1/mtVdTUEiEI0W8RkvgT05kfxaH29PliLnpLP73yYO6142Q72QNa8Wx/A5CqQ==}
    engines: {node: '>= 0.4'}

  data-view-byte-length@1.0.2:
    resolution: {integrity: sha512-tuhGbE6CfTM9+5ANGf+oQb72Ky/0+s3xKUpHvShfiz2RxMFgFPjsXuRLBVMtvMs15awe45SRb83D6wH4ew6wlQ==}
    engines: {node: '>= 0.4'}

  data-view-byte-offset@1.0.1:
    resolution: {integrity: sha512-BS8PfmtDGnrgYdOonGZQdLZslWIeCGFP9tpan0hi1Co2Zr2NKADsvGYA8XxuG/4UWgJ6Cjtv+YJnB6MM69QGlQ==}
    engines: {node: '>= 0.4'}

  dateformat@4.6.3:
    resolution: {integrity: sha512-2P0p0pFGzHS5EMnhdxQi7aJN+iMheud0UhG4dlE1DLAlvL8JHjJJTX/CSm4JXwV0Ka5nGk3zC5mcb5bUQUxxMA==}

  debug@2.6.9:
    resolution: {integrity: sha512-bC7ElrdJaJnPbAP+1EotYvqZsb3ecl5wi6Bfi6BJTUcNowp6cvspg0jXznRTKDjm/E7AdgFBVeAPVMNcKGsHMA==}
    peerDependencies:
      supports-color: '*'
    peerDependenciesMeta:
      supports-color:
        optional: true

  debug@3.2.7:
    resolution: {integrity: sha512-CFjzYYAi4ThfiQvizrFQevTTXHtnCqWfe7x1AhgEscTz6ZbLbfoLRLPugTQyBth6f8ZERVUSyWHFD/7Wu4t1XQ==}
    peerDependencies:
      supports-color: '*'
    peerDependenciesMeta:
      supports-color:
        optional: true

  debug@4.4.0:
    resolution: {integrity: sha512-6WTZ/IxCY/T6BALoZHaE4ctp9xm+Z5kY/pzYaCHRFeyVhojxlrm+46y68HA6hr0TcwEssoxNiDEUJQjfPZ/RYA==}
    engines: {node: '>=6.0'}
    peerDependencies:
      supports-color: '*'
    peerDependenciesMeta:
      supports-color:
        optional: true

  deep-is@0.1.4:
    resolution: {integrity: sha512-oIPzksmTg4/MriiaYGO+okXDT7ztn/w3Eptv/+gSIdMdKsJo0u4CfYNFJPy+4SKMuCqGw2wxnA+URMg3t8a/bQ==}

  define-data-property@1.1.4:
    resolution: {integrity: sha512-rBMvIzlpA8v6E+SJZoo++HAYqsLrkg7MSfIinMPFhmkorw7X+dOXVJQs+QT69zGkzMyfDnIMN2Wid1+NbL3T+A==}
    engines: {node: '>= 0.4'}

  define-properties@1.2.1:
    resolution: {integrity: sha512-8QmQKqEASLd5nx0U1B1okLElbUuuttJ/AnYmRXbbbGDWh6uS208EjD4Xqq/I9wK7u0v6O08XhTWnt5XtEbR6Dg==}
    engines: {node: '>= 0.4'}

  delayed-stream@1.0.0:
    resolution: {integrity: sha512-ZySD7Nf91aLB0RxL4KGrKHBXl7Eds1DAmEdcoVawXnLD7SDhpNgtuII2aAkg7a7QS41jxPSZ17p4VdGnMHk3MQ==}
    engines: {node: '>=0.4.0'}

  depd@2.0.0:
    resolution: {integrity: sha512-g7nH6P6dyDioJogAAGprGpCtVImJhpPk/roCzdb3fIh61/s/nPsfR6onyMwkCAR/OlC3yBC0lESvUoQEAssIrw==}
    engines: {node: '>= 0.8'}

  destroy@1.2.0:
    resolution: {integrity: sha512-2sJGJTaXIIaR1w4iJSNoN0hnMY7Gpc/n8D4qSCJw8QqFWXf7cuAgnEHxBpweaVcPevC2l3KpjYCx3NypQQgaJg==}
    engines: {node: '>= 0.8', npm: 1.2.8000 || >= 1.4.16}

  diff@4.0.2:
    resolution: {integrity: sha512-58lmxKSA4BNyLz+HHMUzlOEpg09FV+ev6ZMe3vJihgdxzgcwZ8VoEEPmALCZG9LmqfVoNMMKpttIYTVG6uDY7A==}
    engines: {node: '>=0.3.1'}

  dir-glob@3.0.1:
    resolution: {integrity: sha512-WkrWp9GR4KXfKGYzOLmTuGVi1UWFfws377n9cc55/tb6DuqyF6pcQ5AbiHEshaDpY9v6oaSr2XCDidGmMwdzIA==}
    engines: {node: '>=8'}

  doctrine@2.1.0:
    resolution: {integrity: sha512-35mSku4ZXK0vfCuHEDAwt55dg2jNajHZ1odvF+8SSr82EsZY4QmXfuWso8oEd8zRhVObSN18aM0CjSdoBX7zIw==}
    engines: {node: '>=0.10.0'}

  dunder-proto@1.0.1:
    resolution: {integrity: sha512-KIN/nDJBQRcXw0MLVhZE9iQHmG68qAVIBg9CqmUYjmQIhgij9U5MFvrqkUL5FbtyyzZuOeOt0zdeRe4UY7ct+A==}
    engines: {node: '>= 0.4'}

  eastasianwidth@0.2.0:
    resolution: {integrity: sha512-I88TYZWc9XiYHRQ4/3c5rjjfgkjhLyW2luGIheGERbNQ6OY7yTybanSpDXZa8y7VUP9YmDcYa+eyq4ca7iLqWA==}

  ee-first@1.1.1:
    resolution: {integrity: sha512-WMwm9LhRUo+WUaRN+vRuETqG89IgZphVSNkdFgeb6sS/E4OrDIN7t48CAewSHXc6C8lefD8KKfr5vY61brQlow==}

<<<<<<< HEAD
  electron-to-chromium@1.5.78:
    resolution: {integrity: sha512-UmwIt7HRKN1rsJfddG5UG7rCTCTAKoS9JeOy/R0zSenAyaZ8SU3RuXlwcratxhdxGRNpk03iq8O7BA3W7ibLVw==}
=======
  electron-to-chromium@1.5.79:
    resolution: {integrity: sha512-nYOxJNxQ9Om4EC88BE4pPoNI8xwSFf8pU/BAeOl4Hh/b/i6V4biTAzwV7pXi3ARKeoYO5JZKMIXTryXSVer5RA==}
>>>>>>> 47e60614

  emoji-regex@8.0.0:
    resolution: {integrity: sha512-MSjYzcWNOA0ewAHpz0MxpYFvwg6yjy1NG3xteoqz644VCo/RPgnr1/GGt+ic3iJTzQ8Eu3TdM14SawnVUmGE6A==}

  emoji-regex@9.2.2:
    resolution: {integrity: sha512-L18DaJsXSUk2+42pv8mLs5jJT2hqFkFE4j21wOmgbUqsZ2hL72NsUU785g9RXgo3s0ZNgVl42TiHp3ZtOv/Vyg==}

  encodeurl@1.0.2:
    resolution: {integrity: sha512-TPJXq8JqFaVYm2CWmPvnP2Iyo4ZSM7/QKcSmuMLDObfpH5fi7RUGmd/rTDf+rut/saiDiQEeVTNgAmJEdAOx0w==}
    engines: {node: '>= 0.8'}

  encodeurl@2.0.0:
    resolution: {integrity: sha512-Q0n9HRi4m6JuGIV1eFlmvJB7ZEVxu93IrMyiMsGC0lrMJMWzRgx6WGquyfQgZVb31vhGgXnfmPNNXmxnOkRBrg==}
    engines: {node: '>= 0.8'}

  end-of-stream@1.4.4:
    resolution: {integrity: sha512-+uw1inIHVPQoaVuHzRyXd21icM+cnt4CzD5rW+NC1wjOUSTOs+Te7FOv7AhN7vS9x/oIyhLP5PR1H+phQAHu5Q==}

  enhanced-resolve@5.18.0:
    resolution: {integrity: sha512-0/r0MySGYG8YqlayBZ6MuCfECmHFdJ5qyPh8s8wa5Hnm6SaFLSK1VYCbj+NKp090Nm1caZhD+QTnmxO7esYGyQ==}
    engines: {node: '>=10.13.0'}

  es-abstract@1.23.9:
    resolution: {integrity: sha512-py07lI0wjxAC/DcfK1S6G7iANonniZwTISvdPzk9hzeH0IZIshbuuFxLIU96OyF89Yb9hiqWn8M/bY83KY5vzA==}
    engines: {node: '>= 0.4'}

  es-define-property@1.0.1:
    resolution: {integrity: sha512-e3nRfgfUZ4rNGL232gUgX06QNyyez04KdjFrF+LTRoOXmrOgFKDg4BCdsjW8EnT69eqdYGmRpJwiPVYNrCaW3g==}
    engines: {node: '>= 0.4'}

  es-errors@1.3.0:
    resolution: {integrity: sha512-Zf5H2Kxt2xjTvbJvP2ZWLEICxA6j+hAmMzIlypy4xcBg1vKVnx89Wy0GbS+kf5cwCVFFzdCFh2XSCFNULS6csw==}
    engines: {node: '>= 0.4'}

  es-object-atoms@1.0.0:
    resolution: {integrity: sha512-MZ4iQ6JwHOBQjahnjwaC1ZtIBH+2ohjamzAO3oaHcXYup7qxjF2fixyH+Q71voWHeOkI2q/TnJao/KfXYIZWbw==}
    engines: {node: '>= 0.4'}

  es-set-tostringtag@2.1.0:
    resolution: {integrity: sha512-j6vWzfrGVfyXxge+O0x5sh6cvxAog0a/4Rdd2K36zCMV5eJ+/+tOAngRO8cODMNWbVRdVlmGZQL2YS3yR8bIUA==}
    engines: {node: '>= 0.4'}

  es-shim-unscopables@1.0.2:
    resolution: {integrity: sha512-J3yBRXCzDu4ULnQwxyToo/OjdMx6akgVC7K6few0a7F/0wLtmKKN7I73AH5T2836UuXRqN7Qg+IIUw/+YJksRw==}

  es-to-primitive@1.3.0:
    resolution: {integrity: sha512-w+5mJ3GuFL+NjVtJlvydShqE1eN3h3PbI7/5LAsYJP/2qtuMXjfL2LpHSRqo4b4eSF5K/DH1JXKUAHSB2UW50g==}
    engines: {node: '>= 0.4'}

  esbuild@0.21.5:
    resolution: {integrity: sha512-mg3OPMV4hXywwpoDxu3Qda5xCKQi+vCTZq8S9J/EpkhB2HzKXq4SNFZE3+NK93JYxc8VMSep+lOUSC/RVKaBqw==}
    engines: {node: '>=12'}
    hasBin: true

  escalade@3.2.0:
    resolution: {integrity: sha512-WUj2qlxaQtO4g6Pq5c29GTcWGDyd8itL8zTlipgECz3JesAiiOKotd8JU6otB3PACgG6xkJUyVhboMS+bje/jA==}
    engines: {node: '>=6'}

  escape-html@1.0.3:
    resolution: {integrity: sha512-NiSupZ4OeuGwr68lGIeym/ksIZMJodUGOSCZ/FSnTxcrekbvqrgdUxlJOMpijaKZVjAJrWrGs/6Jy8OMuyj9ow==}

  escape-string-regexp@4.0.0:
    resolution: {integrity: sha512-TtpcNJ3XAzx3Gq8sWRzJaVajRs0uVxA2YAkdb1jm2YkPz4G6egUFAyA3n5vtEIZefPk5Wa4UXbKuS5fKkJWdgA==}
    engines: {node: '>=10'}

  eslint-config-prettier@9.1.0:
    resolution: {integrity: sha512-NSWl5BFQWEPi1j4TjVNItzYV7dZXZ+wP6I6ZhrBGpChQhZRUaElihE9uRRkcbRnNb76UMKDF3r+WTmNcGPKsqw==}
    hasBin: true
    peerDependencies:
      eslint: '>=7.0.0'

  eslint-import-resolver-node@0.3.9:
    resolution: {integrity: sha512-WFj2isz22JahUv+B788TlO3N6zL3nNJGU8CcZbPZvVEkBPaJdCV4vy5wyghty5ROFbCRnm132v8BScu5/1BQ8g==}

  eslint-import-resolver-typescript@3.7.0:
    resolution: {integrity: sha512-Vrwyi8HHxY97K5ebydMtffsWAn1SCR9eol49eCd5fJS4O1WV7PaAjbcjmbfJJSMz/t4Mal212Uz/fQZrOB8mow==}
    engines: {node: ^14.18.0 || >=16.0.0}
    peerDependencies:
      eslint: '*'
      eslint-plugin-import: '*'
      eslint-plugin-import-x: '*'
    peerDependenciesMeta:
      eslint-plugin-import:
        optional: true
      eslint-plugin-import-x:
        optional: true

  eslint-module-utils@2.12.0:
    resolution: {integrity: sha512-wALZ0HFoytlyh/1+4wuZ9FJCD/leWHQzzrxJ8+rebyReSLk7LApMyd3WJaLVoN+D5+WIdJyDK1c6JnE65V4Zyg==}
    engines: {node: '>=4'}
    peerDependencies:
      '@typescript-eslint/parser': '*'
      eslint: '*'
      eslint-import-resolver-node: '*'
      eslint-import-resolver-typescript: '*'
      eslint-import-resolver-webpack: '*'
    peerDependenciesMeta:
      '@typescript-eslint/parser':
        optional: true
      eslint:
        optional: true
      eslint-import-resolver-node:
        optional: true
      eslint-import-resolver-typescript:
        optional: true
      eslint-import-resolver-webpack:
        optional: true

  eslint-plugin-import@2.31.0:
    resolution: {integrity: sha512-ixmkI62Rbc2/w8Vfxyh1jQRTdRTF52VxwRVHl/ykPAmqG+Nb7/kNn+byLP0LxPgI7zWA16Jt82SybJInmMia3A==}
    engines: {node: '>=4'}
    peerDependencies:
      '@typescript-eslint/parser': '*'
      eslint: ^2 || ^3 || ^4 || ^5 || ^6 || ^7.2.0 || ^8 || ^9
    peerDependenciesMeta:
      '@typescript-eslint/parser':
        optional: true

  eslint-plugin-prettier@5.2.1:
    resolution: {integrity: sha512-gH3iR3g4JfF+yYPaJYkN7jEl9QbweL/YfkoRlNnuIEHEz1vHVlCmWOS+eGGiRuzHQXdJFCOTxRgvju9b8VUmrw==}
    engines: {node: ^14.18.0 || >=16.0.0}
    peerDependencies:
      '@types/eslint': '>=8.0.0'
      eslint: '>=8.0.0'
      eslint-config-prettier: '*'
      prettier: '>=3.0.0'
    peerDependenciesMeta:
      '@types/eslint':
        optional: true
      eslint-config-prettier:
        optional: true

  eslint-plugin-react-hooks@5.1.0:
    resolution: {integrity: sha512-mpJRtPgHN2tNAvZ35AMfqeB3Xqeo273QxrHJsbBEPWODRM4r0yB6jfoROqKEYrOn27UtRPpcpHc2UqyBSuUNTw==}
    engines: {node: '>=10'}
    peerDependencies:
      eslint: ^3.0.0 || ^4.0.0 || ^5.0.0 || ^6.0.0 || ^7.0.0 || ^8.0.0-0 || ^9.0.0

  eslint-plugin-react-refresh@0.4.16:
    resolution: {integrity: sha512-slterMlxAhov/DZO8NScf6mEeMBBXodFUolijDvrtTxyezyLoTQaa73FyYus/VbTdftd8wBgBxPMRk3poleXNQ==}
    peerDependencies:
      eslint: '>=8.40'

  eslint-scope@8.2.0:
    resolution: {integrity: sha512-PHlWUfG6lvPc3yvP5A4PNyBL1W8fkDUccmI21JUu/+GKZBoH/W5u6usENXUrWFRsyoW5ACUjFGgAFQp5gUlb/A==}
    engines: {node: ^18.18.0 || ^20.9.0 || >=21.1.0}

  eslint-visitor-keys@3.4.3:
    resolution: {integrity: sha512-wpc+LXeiyiisxPlEkUzU6svyS1frIO3Mgxj1fdy7Pm8Ygzguax2N3Fa/D/ag1WqbOprdI+uY6wMUl8/a2G+iag==}
    engines: {node: ^12.22.0 || ^14.17.0 || >=16.0.0}

  eslint-visitor-keys@4.2.0:
    resolution: {integrity: sha512-UyLnSehNt62FFhSwjZlHmeokpRK59rcz29j+F1/aDgbkbRTk7wIc9XzdoasMUbRNKDM0qQt/+BJ4BrpFeABemw==}
    engines: {node: ^18.18.0 || ^20.9.0 || >=21.1.0}

  eslint@9.17.0:
    resolution: {integrity: sha512-evtlNcpJg+cZLcnVKwsai8fExnqjGPicK7gnUtlNuzu+Fv9bI0aLpND5T44VLQtoMEnI57LoXO9XAkIXwohKrA==}
    engines: {node: ^18.18.0 || ^20.9.0 || >=21.1.0}
    hasBin: true
    peerDependencies:
      jiti: '*'
    peerDependenciesMeta:
      jiti:
        optional: true

  espree@10.3.0:
    resolution: {integrity: sha512-0QYC8b24HWY8zjRnDTL6RiHfDbAWn63qb4LMj1Z4b076A4une81+z03Kg7l7mn/48PUTqoLptSXez8oknU8Clg==}
    engines: {node: ^18.18.0 || ^20.9.0 || >=21.1.0}

  esquery@1.6.0:
    resolution: {integrity: sha512-ca9pw9fomFcKPvFLXhBKUK90ZvGibiGOvRJNbjljY7s7uq/5YO4BOzcYtJqExdx99rF6aAcnRxHmcUHcz6sQsg==}
    engines: {node: '>=0.10'}

  esrecurse@4.3.0:
    resolution: {integrity: sha512-KmfKL3b6G+RXvP8N1vr3Tq1kL/oCFgn2NYXEtqP8/L3pKapUA4G8cFVaoF3SU323CD4XypR/ffioHmkti6/Tag==}
    engines: {node: '>=4.0'}

  estraverse@5.3.0:
    resolution: {integrity: sha512-MMdARuVEQziNTeJD8DgMqmhwR11BRQ/cBP+pLtYdSTnf3MIO8fFeiINEbX36ZdNlfU/7A9f3gUw49B3oQsvwBA==}
    engines: {node: '>=4.0'}

  estree-walker@2.0.2:
    resolution: {integrity: sha512-Rfkk/Mp/DL7JVje3u18FxFujQlTNR2q6QfMSMB7AvCBx91NGj/ba3kCfza0f6dVDbw7YlRf/nDrn7pQrCCyQ/w==}

  esutils@2.0.3:
    resolution: {integrity: sha512-kVscqXk4OCp68SZ0dkgEKVi6/8ij300KBWTJq32P/dYeWTSwK41WyTxalN1eRmA5Z9UU/LX9D7FWSmV9SAYx6g==}
    engines: {node: '>=0.10.0'}

  etag@1.8.1:
    resolution: {integrity: sha512-aIL5Fx7mawVa300al2BnEE4iNvo1qETxLrPI/o05L7z6go7fCw1J6EQmbK4FmJ2AS7kgVF/KEZWufBfdClMcPg==}
    engines: {node: '>= 0.6'}

  express@4.21.2:
    resolution: {integrity: sha512-28HqgMZAmih1Czt9ny7qr6ek2qddF4FclbMzwhCREB6OFfH+rXAnuNCwo1/wFvrtbgsQDb4kSbX9de9lFbrXnA==}
    engines: {node: '>= 0.10.0'}

  fast-copy@3.0.2:
    resolution: {integrity: sha512-dl0O9Vhju8IrcLndv2eU4ldt1ftXMqqfgN4H1cpmGV7P6jeB9FwpN9a2c8DPGE1Ys88rNUJVYDHq73CGAGOPfQ==}

  fast-deep-equal@3.1.3:
    resolution: {integrity: sha512-f3qQ9oQy9j2AhBe/H9VC91wLmKBCCU/gDOnKNAYG5hswO7BLKj09Hc5HYNz9cGI++xlpDCIgDaitVs03ATR84Q==}

  fast-diff@1.3.0:
    resolution: {integrity: sha512-VxPP4NqbUjj6MaAOafWeUn2cXWLcCtljklUtZf0Ind4XQ+QPtmA0b18zZy0jIQx+ExRVCR/ZQpBmik5lXshNsw==}

  fast-glob@3.3.3:
    resolution: {integrity: sha512-7MptL8U0cqcFdzIzwOTHoilX9x5BrNqye7Z/LuC7kCMRio1EMSyqRK3BEAUD7sXRq4iT4AzTVuZdhgQ2TCvYLg==}
    engines: {node: '>=8.6.0'}

  fast-json-stable-stringify@2.1.0:
    resolution: {integrity: sha512-lhd/wF+Lk98HZoTCtlVraHtfh5XYijIjalXck7saUtuanSDyLMxnHhSXEDJqHxD7msR8D0uCmqlkwjCV8xvwHw==}

  fast-levenshtein@2.0.6:
    resolution: {integrity: sha512-DCXu6Ifhqcks7TZKY3Hxp3y6qphY5SJZmrWMDrKcERSOXWQdMhU9Ig/PYrzyw/ul9jOIyh0N4M0tbC5hodg8dw==}

  fast-redact@3.5.0:
    resolution: {integrity: sha512-dwsoQlS7h9hMeYUq1W++23NDcBLV4KqONnITDV9DjfS3q1SgDGVrBdvvTLUotWtPSD7asWDV9/CmsZPy8Hf70A==}
    engines: {node: '>=6'}

  fast-safe-stringify@2.1.1:
    resolution: {integrity: sha512-W+KJc2dmILlPplD/H4K9l9LcAHAfPtP6BY84uVLXQ6Evcz9Lcg33Y2z1IVblT6xdY54PXYVHEv+0Wpq8Io6zkA==}

  fastq@1.18.0:
    resolution: {integrity: sha512-QKHXPW0hD8g4UET03SdOdunzSouc9N4AuHdsX8XNcTsuz+yYFILVNIX4l9yHABMhiEI9Db0JTTIpu0wB+Y1QQw==}

  fdir@6.4.2:
    resolution: {integrity: sha512-KnhMXsKSPZlAhp7+IjUkRZKPb4fUyccpDrdFXbi4QL1qkmFh9kVY09Yox+n4MaOb3lHZ1Tv829C3oaaXoMYPDQ==}
    peerDependencies:
      picomatch: ^3 || ^4
    peerDependenciesMeta:
      picomatch:
        optional: true

  file-entry-cache@8.0.0:
    resolution: {integrity: sha512-XXTUwCvisa5oacNGRP9SfNtYBNAMi+RPwBFmblZEF7N7swHYQS6/Zfk7SRwx4D5j3CH211YNRco1DEMNVfZCnQ==}
    engines: {node: '>=16.0.0'}

  fill-range@7.1.1:
    resolution: {integrity: sha512-YsGpe3WHLK8ZYi4tWDg2Jy3ebRz2rXowDxnld4bkQB00cc/1Zw9AWnC0i9ztDJitivtQvaI9KaLyKrc+hBW0yg==}
    engines: {node: '>=8'}

  finalhandler@1.3.1:
    resolution: {integrity: sha512-6BN9trH7bp3qvnrRyzsBz+g3lZxTNZTbVO2EV1CS0WIcDbawYVdYvGflME/9QP0h0pYlCDBCTjYa9nZzMDpyxQ==}
    engines: {node: '>= 0.8'}

  find-up@5.0.0:
    resolution: {integrity: sha512-78/PXT1wlLLDgTzDs7sjq9hzz0vXD+zn+7wypEe4fXQxCmdmqfGsEPQxmiCSQI3ajFV91bVSsvNtrJRiW6nGng==}
    engines: {node: '>=10'}

  flat-cache@4.0.1:
    resolution: {integrity: sha512-f7ccFPK3SXFHpx15UIGyRJ/FJQctuKZ0zVuN3frBo4HnK3cay9VEW0R6yPYFHC0AgqhukPzKjq22t5DmAyqGyw==}
    engines: {node: '>=16'}

  flatted@3.3.2:
    resolution: {integrity: sha512-AiwGJM8YcNOaobumgtng+6NHuOqC3A7MixFeDafM3X9cIUM+xUXoS5Vfgf+OihAYe20fxqNM9yPBXJzRtZ/4eA==}

  follow-redirects@1.15.9:
    resolution: {integrity: sha512-gew4GsXizNgdoRyqmyfMHyAmXsZDk6mHkSxZFCzW9gwlbtOW44CDtYavM+y+72qD/Vq2l550kMF52DT8fOLJqQ==}
    engines: {node: '>=4.0'}
    peerDependencies:
      debug: '*'
    peerDependenciesMeta:
      debug:
        optional: true

  for-each@0.3.3:
    resolution: {integrity: sha512-jqYfLp7mo9vIyQf8ykW2v7A+2N4QjeCeI5+Dz9XraiO1ign81wjiH7Fb9vSOWvQfNtmSa4H2RoQTrrXivdUZmw==}

  foreground-child@3.3.0:
    resolution: {integrity: sha512-Ld2g8rrAyMYFXBhEqMz8ZAHBi4J4uS1i/CxGMDnjyFWddMXLVcDp051DZfu+t7+ab7Wv6SMqpWmyFIj5UbfFvg==}
    engines: {node: '>=14'}

  form-data@4.0.1:
    resolution: {integrity: sha512-tzN8e4TX8+kkxGPK8D5u0FNmjPUjw3lwC9lSLxxoB/+GtsJG91CO8bSWy73APlgAZzZbXEYZJuxjkHH2w+Ezhw==}
    engines: {node: '>= 6'}

  forwarded@0.2.0:
    resolution: {integrity: sha512-buRG0fpBtRHSTCOASe6hD258tEubFoRLb4ZNA6NxMVHNw2gOcwHo9wyablzMzOA5z9xA9L1KNjk/Nt6MT9aYow==}
    engines: {node: '>= 0.6'}

  fresh@0.5.2:
    resolution: {integrity: sha512-zJ2mQYM18rEFOudeV4GShTGIQ7RbzA7ozbU9I/XBpm7kqgMywgmylMwXHxZJmkVoYkna9d2pVXVXPdYTP9ej8Q==}
    engines: {node: '>= 0.6'}

  fs-extra@11.2.0:
    resolution: {integrity: sha512-PmDi3uwK5nFuXh7XDTlVnS17xJS7vW36is2+w3xcv8SVxiB4NyATf4ctkVY5bkSjX0Y4nbvZCq1/EjtEyr9ktw==}
    engines: {node: '>=14.14'}

  fs-extra@8.1.0:
    resolution: {integrity: sha512-yhlQgA6mnOJUKOsRUFsgJdQCvkKhcz8tlZG5HBQfReYZy46OwLcY+Zia0mtdHsOo9y/hP+CxMN0TU9QxoOtG4g==}
    engines: {node: '>=6 <7 || >=8'}

  fs-minipass@2.1.0:
    resolution: {integrity: sha512-V/JgOLFCS+R6Vcq0slCuaeWEdNC3ouDlJMNIsacH2VtALiu9mV4LPrHc5cDl8k5aw6J8jwgWWpiTo5RYhmIzvg==}
    engines: {node: '>= 8'}

  fs.realpath@1.0.0:
    resolution: {integrity: sha512-OO0pH2lK6a0hZnAdau5ItzHPI6pUlvI7jMVnxUQRtw4owF2wk8lOSabtGDCTP4Ggrg2MbGnWO9X8K1t4+fGMDw==}

  fsevents@2.3.3:
    resolution: {integrity: sha512-5xoDfX+fL7faATnagmWPpbFtwh/R77WmMMqqHGS65C3vvB0YHrgF+B1YmZ3441tMj5n63k0212XNoJwzlhffQw==}
    engines: {node: ^8.16.0 || ^10.6.0 || >=11.0.0}
    os: [darwin]

  function-bind@1.1.2:
    resolution: {integrity: sha512-7XHNxH7qX9xG5mIwxkhumTox/MIRNcOgDrxWsMt2pAr23WHp6MrRlN7FBSFpCpr+oVO0F744iUgR82nJMfG2SA==}

  function.prototype.name@1.1.8:
    resolution: {integrity: sha512-e5iwyodOHhbMr/yNrc7fDYG4qlbIvI5gajyzPnb5TCwyhjApznQh1BMFou9b30SevY43gCJKXycoCBjMbsuW0Q==}
    engines: {node: '>= 0.4'}

  functions-have-names@1.2.3:
    resolution: {integrity: sha512-xckBUXyTIqT97tq2x2AMb+g163b5JFysYk0x4qxNFwbfQkmNZoiRHb6sPzI9/QV33WeuvVYBUIiD4NzNIyqaRQ==}

  gensync@1.0.0-beta.2:
    resolution: {integrity: sha512-3hN7NaskYvMDLQY55gnW3NQ+mesEAepTqlg+VEbj7zzqEMBVNhzcGYYeqFo/TlYz6eQiFcp1HcsCZO+nGgS8zg==}
    engines: {node: '>=6.9.0'}

  get-caller-file@2.0.5:
    resolution: {integrity: sha512-DyFP3BM/3YHTQOCUL/w0OZHR0lpKeGrxotcHWcqNEdnltqFwXVfhEBQ94eIo34AfQpo0rGki4cyIiftY06h2Fg==}
    engines: {node: 6.* || 8.* || >= 10.*}

  get-intrinsic@1.2.7:
    resolution: {integrity: sha512-VW6Pxhsrk0KAOqs3WEd0klDiF/+V7gQOpAvY1jVU/LHmaD/kQO4523aiJuikX/QAKYiW6x8Jh+RJej1almdtCA==}
    engines: {node: '>= 0.4'}

  get-proto@1.0.1:
    resolution: {integrity: sha512-sTSfBjoXBp89JvIKIefqw7U2CCebsc74kiY6awiGogKtoSGbgjYE/G/+l9sF3MWFPNc9IcoOC4ODfKHfxFmp0g==}
    engines: {node: '>= 0.4'}

  get-symbol-description@1.1.0:
    resolution: {integrity: sha512-w9UMqWwJxHNOvoNzSJ2oPF5wvYcvP7jUvYzhp67yEhTi17ZDBBC1z9pTdGuzjD+EFIqLSYRweZjqfiPzQ06Ebg==}
    engines: {node: '>= 0.4'}

  get-tsconfig@4.8.1:
    resolution: {integrity: sha512-k9PN+cFBmaLWtVz29SkUoqU5O0slLuHJXt/2P+tMVFT+phsSGXGkp9t3rQIqdz0e+06EHNGs3oM6ZX1s2zHxRg==}

  glob-parent@5.1.2:
    resolution: {integrity: sha512-AOIgSQCepiJYwP3ARnGx+5VnTu2HBYdzbGP45eLw1vr3zB3vZLeyed1sC9hnbcOc9/SrMyM5RPQrkGz4aS9Zow==}
    engines: {node: '>= 6'}

  glob-parent@6.0.2:
    resolution: {integrity: sha512-XxwI8EOhVQgWp6iDL+3b0r86f4d6AX6zSU55HfB4ydCEuXLXc5FcYeOu+nnGftS4TEju/11rt4KJPTMgbfmv4A==}
    engines: {node: '>=10.13.0'}

  glob@10.4.5:
    resolution: {integrity: sha512-7Bv8RF0k6xjo7d4A/PxYLbUCfb6c+Vpd2/mB2yRDlew7Jb5hEXiCD9ibfO7wpk8i4sevK6DFny9h7EYbM3/sHg==}
    hasBin: true

  glob@11.0.0:
    resolution: {integrity: sha512-9UiX/Bl6J2yaBbxKoEBRm4Cipxgok8kQYcOPEhScPwebu2I0HoQOuYdIO6S3hLuWoZgpDpwQZMzTFxgpkyT76g==}
    engines: {node: 20 || >=22}
    hasBin: true

  glob@7.2.3:
    resolution: {integrity: sha512-nFR0zLpU2YCaRxwoCJvL6UvCH2JFyFVIvwTLsIf21AuHlMskA1hhTdk+LlYJtOlYt9v6dvszD2BGRqBL+iQK9Q==}
    deprecated: Glob versions prior to v9 are no longer supported

  globals@11.12.0:
    resolution: {integrity: sha512-WOBp/EEGUiIsJSp7wcv/y6MO+lV9UoncWqxuFfm8eBwzWNgyfBd6Gz+IeKQ9jCmyhoH99g15M3T+QaVHFjizVA==}
    engines: {node: '>=4'}

  globals@14.0.0:
    resolution: {integrity: sha512-oahGvuMGQlPw/ivIYBjVSrWAfWLBeku5tpPE2fOPLi+WHffIWbuh2tCjhyQhTBPMf5E9jDEH4FOmTYgYwbKwtQ==}
    engines: {node: '>=18'}

  globals@15.14.0:
    resolution: {integrity: sha512-OkToC372DtlQeje9/zHIo5CT8lRP/FUgEOKBEhU4e0abL7J7CD24fD9ohiLN5hagG/kWCYj4K5oaxxtj2Z0Dig==}
    engines: {node: '>=18'}

  globalthis@1.0.4:
    resolution: {integrity: sha512-DpLKbNU4WylpxJykQujfCcwYWiV/Jhm50Goo0wrVILAv5jOr9d+H+UR3PhSCD2rCCEIg0uc+G+muBTwD54JhDQ==}
    engines: {node: '>= 0.4'}

  globby@10.0.1:
    resolution: {integrity: sha512-sSs4inE1FB2YQiymcmTv6NWENryABjUNPeWhOvmn4SjtKybglsyPZxFB3U1/+L1bYi0rNZDqCLlHyLYDl1Pq5A==}
    engines: {node: '>=8'}

  gopd@1.2.0:
    resolution: {integrity: sha512-ZUKRh6/kUFoAiTAtTYPZJ3hw9wNxx+BIBOijnlG9PnrJsCcSjs1wyyD6vJpaYtgnzDrKYRSqf3OO6Rfa93xsRg==}
    engines: {node: '>= 0.4'}

  graceful-fs@4.2.11:
    resolution: {integrity: sha512-RbJ5/jmFcNNCcDV5o9eTnBLJ/HszWV0P73bc+Ff4nS/rJj+YaS6IGyiOL0VoBYX+l1Wrl3k63h/KrH+nhJ0XvQ==}

  graphemer@1.4.0:
    resolution: {integrity: sha512-EtKwoO6kxCL9WO5xipiHTZlSzBm7WLT627TqC/uVRd0HKmq8NXyebnNYxDoBi7wt8eTWrUrKXCOVaFq9x1kgag==}

  has-bigints@1.1.0:
    resolution: {integrity: sha512-R3pbpkcIqv2Pm3dUwgjclDRVmWpTJW2DcMzcIhEXEx1oh/CEMObMm3KLmRJOdvhM7o4uQBnwr8pzRK2sJWIqfg==}
    engines: {node: '>= 0.4'}

  has-flag@4.0.0:
    resolution: {integrity: sha512-EykJT/Q1KjTWctppgIAgfSO0tKVuZUjhgMr17kqTumMl6Afv3EISleU7qZUzoXDFTAHTDC4NOoG/ZxU3EvlMPQ==}
    engines: {node: '>=8'}

  has-property-descriptors@1.0.2:
    resolution: {integrity: sha512-55JNKuIW+vq4Ke1BjOTjM2YctQIvCT7GFzHwmfZPGo5wnrgkid0YQtnAleFSqumZm4az3n2BS+erby5ipJdgrg==}

  has-proto@1.2.0:
    resolution: {integrity: sha512-KIL7eQPfHQRC8+XluaIw7BHUwwqL19bQn4hzNgdr+1wXoU0KKj6rufu47lhY7KbJR2C6T6+PfyN0Ea7wkSS+qQ==}
    engines: {node: '>= 0.4'}

  has-symbols@1.1.0:
    resolution: {integrity: sha512-1cDNdwJ2Jaohmb3sg4OmKaMBwuC48sYni5HUw2DvsC8LjGTLK9h+eb1X6RyuOHe4hT0ULCW68iomhjUoKUqlPQ==}
    engines: {node: '>= 0.4'}

  has-tostringtag@1.0.2:
    resolution: {integrity: sha512-NqADB8VjPFLM2V0VvHUewwwsw0ZWBaIdgo+ieHtK3hasLz4qeCRjYcqfB6AQrBggRKppKF8L52/VqdVsO47Dlw==}
    engines: {node: '>= 0.4'}

  hasown@2.0.2:
    resolution: {integrity: sha512-0hJU9SCPvmMzIBdZFqNPXWa6dqh7WdH0cII9y+CyS8rG3nL48Bclra9HmKhVVUHyPWNH5Y7xDwAB7bfgSjkUMQ==}
    engines: {node: '>= 0.4'}

  help-me@5.0.0:
    resolution: {integrity: sha512-7xgomUX6ADmcYzFik0HzAxh/73YlKR9bmFzf51CZwR+b6YtzU2m0u49hQCqV6SvlqIqsaxovfwdvbnsw3b/zpg==}

  http-errors@2.0.0:
    resolution: {integrity: sha512-FtwrG/euBzaEjYeRqOgly7G0qviiXoJWnvEH2Z1plBdXgbyjv34pHTSb9zoeHMyDy33+DWy5Wt9Wo+TURtOYSQ==}
    engines: {node: '>= 0.8'}

  iconv-lite@0.4.24:
    resolution: {integrity: sha512-v3MXnZAcvnywkTUEZomIActle7RXXeedOR31wwl7VlyoXO4Qi9arvSenNQWne1TcRwhCL1HwLI21bEqdpj8/rA==}
    engines: {node: '>=0.10.0'}

  ignore@5.3.2:
    resolution: {integrity: sha512-hsBTNUqQTDwkWtcdYI2i06Y/nUBEsNEDJKjWdigLvegy8kDuJAS8uRlpkkcQpyEXL0Z/pjDy5HBmMjRCJ2gq+g==}
    engines: {node: '>= 4'}

  import-fresh@3.3.0:
    resolution: {integrity: sha512-veYYhQa+D1QBKznvhUHxb8faxlrwUnxseDAbAp457E0wLNio2bOSKnjYDhMj+YiAq61xrMGhQk9iXVk5FzgQMw==}
    engines: {node: '>=6'}

  imurmurhash@0.1.4:
    resolution: {integrity: sha512-JmXMZ6wuvDmLiHEml9ykzqO6lwFbof0GG4IkcGaENdCRDDmMVnny7s5HsIgHCbaq0w2MyPhDqkhTUgS2LU2PHA==}
    engines: {node: '>=0.8.19'}

  inflight@1.0.6:
    resolution: {integrity: sha512-k92I/b08q4wvFscXCLvqfsHCrjrF7yiXsQuIVvVE7N82W3+aqpzuUdBbfhWcy/FZR3/4IgflMgKLOsvPDrGCJA==}
    deprecated: This module is not supported, and leaks memory. Do not use it. Check out lru-cache if you want a good and tested way to coalesce async requests by a key value, which is much more comprehensive and powerful.

  inherits@2.0.4:
    resolution: {integrity: sha512-k/vGaX4/Yla3WzyMCvTQOXYeIHvqOKtnqBduzTHpzpQZzAskKMhZ2K+EnBiSM9zGSoIFeMpXKxa4dYeZIQqewQ==}

  internal-slot@1.1.0:
    resolution: {integrity: sha512-4gd7VpWNQNB4UKKCFFVcp1AVv+FMOgs9NKzjHKusc8jTMhd5eL1NqQqOpE0KzMds804/yHlglp3uxgluOqAPLw==}
    engines: {node: '>= 0.4'}

  ipaddr.js@1.9.1:
    resolution: {integrity: sha512-0KI/607xoxSToH7GjN1FfSbLoU0+btTicjsQSWQlh/hZykN8KpmMf7uYwPW3R+akZ6R/w18ZlXSHBYXiYUPO3g==}
    engines: {node: '>= 0.10'}

  is-array-buffer@3.0.5:
    resolution: {integrity: sha512-DDfANUiiG2wC1qawP66qlTugJeL5HyzMpfr8lLK+jMQirGzNod0B12cFB/9q838Ru27sBwfw78/rdoU7RERz6A==}
    engines: {node: '>= 0.4'}

  is-async-function@2.1.0:
    resolution: {integrity: sha512-GExz9MtyhlZyXYLxzlJRj5WUCE661zhDa1Yna52CN57AJsymh+DvXXjyveSioqSRdxvUrdKdvqB1b5cVKsNpWQ==}
    engines: {node: '>= 0.4'}

  is-bigint@1.1.0:
    resolution: {integrity: sha512-n4ZT37wG78iz03xPRKJrHTdZbe3IicyucEtdRsV5yglwc3GyUfbAfpSeD0FJ41NbUNSt5wbhqfp1fS+BgnvDFQ==}
    engines: {node: '>= 0.4'}

  is-binary-path@2.1.0:
    resolution: {integrity: sha512-ZMERYes6pDydyuGidse7OsHxtbI7WVeUEozgR/g7rd0xUimYNlvZRE/K2MgZTjWy725IfelLeVcEM97mmtRGXw==}
    engines: {node: '>=8'}

  is-boolean-object@1.2.1:
    resolution: {integrity: sha512-l9qO6eFlUETHtuihLcYOaLKByJ1f+N4kthcU9YjHy3N+B3hWv0y/2Nd0mu/7lTFnRQHTrSdXF50HQ3bl5fEnng==}
    engines: {node: '>= 0.4'}

  is-bun-module@1.3.0:
    resolution: {integrity: sha512-DgXeu5UWI0IsMQundYb5UAOzm6G2eVnarJ0byP6Tm55iZNKceD59LNPA2L4VvsScTtHcw0yEkVwSf7PC+QoLSA==}

  is-callable@1.2.7:
    resolution: {integrity: sha512-1BC0BVFhS/p0qtw6enp8e+8OD0UrK0oFLztSjNzhcKA3WDuJxxAPXzPuPtKkjEY9UUoEWlX/8fgKeu2S8i9JTA==}
    engines: {node: '>= 0.4'}

  is-core-module@2.16.1:
    resolution: {integrity: sha512-UfoeMA6fIJ8wTYFEUjelnaGI67v6+N7qXJEvQuIGa99l4xsCruSYOVSQ0uPANn4dAzm8lkYPaKLrrijLq7x23w==}
    engines: {node: '>= 0.4'}

  is-data-view@1.0.2:
    resolution: {integrity: sha512-RKtWF8pGmS87i2D6gqQu/l7EYRlVdfzemCJN/P3UOs//x1QE7mfhvzHIApBTRf7axvT6DMGwSwBXYCT0nfB9xw==}
    engines: {node: '>= 0.4'}

  is-date-object@1.1.0:
    resolution: {integrity: sha512-PwwhEakHVKTdRNVOw+/Gyh0+MzlCl4R6qKvkhuvLtPMggI1WAHt9sOwZxQLSGpUaDnrdyDsomoRgNnCfKNSXXg==}
    engines: {node: '>= 0.4'}

  is-extglob@2.1.1:
    resolution: {integrity: sha512-SbKbANkN603Vi4jEZv49LeVJMn4yGwsbzZworEoyEiutsN3nJYdbO36zfhGJ6QEDpOZIFkDtnq5JRxmvl3jsoQ==}
    engines: {node: '>=0.10.0'}

  is-finalizationregistry@1.1.1:
    resolution: {integrity: sha512-1pC6N8qWJbWoPtEjgcL2xyhQOP491EQjeUo3qTKcmV8YSDDJrOepfG8pcC7h/QgnQHYSv0mJ3Z/ZWxmatVrysg==}
    engines: {node: '>= 0.4'}

  is-fullwidth-code-point@3.0.0:
    resolution: {integrity: sha512-zymm5+u+sCsSWyD9qNaejV3DFvhCKclKdizYaJUuHA83RLjb7nSuGnddCHGv0hk+KY7BMAlsWeK4Ueg6EV6XQg==}
    engines: {node: '>=8'}

  is-generator-function@1.1.0:
    resolution: {integrity: sha512-nPUB5km40q9e8UfN/Zc24eLlzdSf9OfKByBw9CIdw4H1giPMeA0OIJvbchsCu4npfI2QcMVBsGEBHKZ7wLTWmQ==}
    engines: {node: '>= 0.4'}

  is-glob@4.0.3:
    resolution: {integrity: sha512-xelSayHH36ZgE7ZWhli7pW34hNbNl8Ojv5KVmkJD4hBdD3th8Tfk9vYasLM+mXWOZhFkgZfxhLSnrwRr4elSSg==}
    engines: {node: '>=0.10.0'}

  is-map@2.0.3:
    resolution: {integrity: sha512-1Qed0/Hr2m+YqxnM09CjA2d/i6YZNfF6R2oRAOj36eUdS6qIV/huPJNSEpKbupewFs+ZsJlxsjjPbc0/afW6Lw==}
    engines: {node: '>= 0.4'}

  is-number-object@1.1.1:
    resolution: {integrity: sha512-lZhclumE1G6VYD8VHe35wFaIif+CTy5SJIi5+3y4psDgWu4wPDoBhF8NxUOinEc7pHgiTsT6MaBb92rKhhD+Xw==}
    engines: {node: '>= 0.4'}

  is-number@7.0.0:
    resolution: {integrity: sha512-41Cifkg6e8TylSpdtTpeLVMqvSBEVzTttHvERD741+pnZ8ANv0004MRL43QKPDlK9cGvNp6NZWZUBlbGXYxxng==}
    engines: {node: '>=0.12.0'}

  is-plain-object@3.0.1:
    resolution: {integrity: sha512-Xnpx182SBMrr/aBik8y+GuR4U1L9FqMSojwDQwPMmxyC6bvEqly9UBCxhauBF5vNh2gwWJNX6oDV7O+OM4z34g==}
    engines: {node: '>=0.10.0'}

  is-regex@1.2.1:
    resolution: {integrity: sha512-MjYsKHO5O7mCsmRGxWcLWheFqN9DJ/2TmngvjKXihe6efViPqc274+Fx/4fYj/r03+ESvBdTXK0V6tA3rgez1g==}
    engines: {node: '>= 0.4'}

  is-set@2.0.3:
    resolution: {integrity: sha512-iPAjerrse27/ygGLxw+EBR9agv9Y6uLeYVJMu+QNCoouJ1/1ri0mGrcWpfCqFZuzzx3WjtwxG098X+n4OuRkPg==}
    engines: {node: '>= 0.4'}

  is-shared-array-buffer@1.0.4:
    resolution: {integrity: sha512-ISWac8drv4ZGfwKl5slpHG9OwPNty4jOWPRIhBpxOoD+hqITiwuipOQ2bNthAzwA3B4fIjO4Nln74N0S9byq8A==}
    engines: {node: '>= 0.4'}

  is-string@1.1.1:
    resolution: {integrity: sha512-BtEeSsoaQjlSPBemMQIrY1MY0uM6vnS1g5fmufYOtnxLGUZM2178PKbhsk7Ffv58IX+ZtcvoGwccYsh0PglkAA==}
    engines: {node: '>= 0.4'}

  is-symbol@1.1.1:
    resolution: {integrity: sha512-9gGx6GTtCQM73BgmHQXfDmLtfjjTUDSyoxTCbp5WtoixAhfgsDirWIcVQ/IHpvI5Vgd5i/J5F7B9cN/WlVbC/w==}
    engines: {node: '>= 0.4'}

  is-typed-array@1.1.15:
    resolution: {integrity: sha512-p3EcsicXjit7SaskXHs1hA91QxgTw46Fv6EFKKGS5DRFLD8yKnohjF3hxoju94b/OcMZoQukzpPpBE9uLVKzgQ==}
    engines: {node: '>= 0.4'}

  is-weakmap@2.0.2:
    resolution: {integrity: sha512-K5pXYOm9wqY1RgjpL3YTkF39tni1XajUIkawTLUo9EZEVUFga5gSQJF8nNS7ZwJQ02y+1YCNYcMh+HIf1ZqE+w==}
    engines: {node: '>= 0.4'}

  is-weakref@1.1.0:
    resolution: {integrity: sha512-SXM8Nwyys6nT5WP6pltOwKytLV7FqQ4UiibxVmW+EIosHcmCqkkjViTb5SNssDlkCiEYRP1/pdWUKVvZBmsR2Q==}
    engines: {node: '>= 0.4'}

  is-weakset@2.0.4:
    resolution: {integrity: sha512-mfcwb6IzQyOKTs84CQMrOwW4gQcaTOAWJ0zzJCl2WSPDrWk/OzDaImWFH3djXhb24g4eudZfLRozAvPGw4d9hQ==}
    engines: {node: '>= 0.4'}

  isarray@2.0.5:
    resolution: {integrity: sha512-xHjhDr3cNBK0BzdUJSPXZntQUx/mwMS5Rw4A7lPJ90XGAO6ISP/ePDNuo0vhqOZU+UD5JoodwCAAoZQd3FeAKw==}

  isexe@2.0.0:
    resolution: {integrity: sha512-RHxMLp9lnKHGHRng9QFhRCMbYAcVpn69smSGcq3f36xjgVVWThj4qqLbTLlq7Ssj8B+fIQ1EuCEGI2lKsyQeIw==}

  jackspeak@3.4.3:
    resolution: {integrity: sha512-OGlZQpz2yfahA/Rd1Y8Cd9SIEsqvXkLVoSw/cgwhnhFMDbsQFeZYoJJ7bIZBS9BcamUW96asq/npPWugM+RQBw==}

  jackspeak@4.0.2:
    resolution: {integrity: sha512-bZsjR/iRjl1Nk1UkjGpAzLNfQtzuijhn2g+pbZb98HQ1Gk8vM9hfbxeMBP+M2/UUdwj0RqGG3mlvk2MsAqwvEw==}
    engines: {node: 20 || >=22}

  joycon@3.1.1:
    resolution: {integrity: sha512-34wB/Y7MW7bzjKRjUKTa46I2Z7eV62Rkhva+KkopW7Qvv/OSWBqvkSY7vusOPrNuZcUG3tApvdVgNB8POj3SPw==}
    engines: {node: '>=10'}

  js-tokens@4.0.0:
    resolution: {integrity: sha512-RdJUflcE3cUzKiMqQgsCu06FPu9UdIJO0beYbPhHN4k6apgJtifcoCtT9bcxOpYBtpD2kCM6Sbzg4CausW/PKQ==}

  js-yaml@4.1.0:
    resolution: {integrity: sha512-wpxZs9NoxZaJESJGIZTyDEaYpl0FKSA+FB9aJiyemKhMwkxQg63h4T1KJgUGHpTqPDNRcmmYLugrRjJlBtWvRA==}
    hasBin: true

  jsesc@3.1.0:
    resolution: {integrity: sha512-/sM3dO2FOzXjKQhJuo0Q173wf2KOo8t4I8vHy6lF9poUp7bKT0/NHE8fPX23PwfhnykfqnC2xRxOnVw5XuGIaA==}
    engines: {node: '>=6'}
    hasBin: true

  json-buffer@3.0.1:
    resolution: {integrity: sha512-4bV5BfR2mqfQTJm+V5tPPdf+ZpuhiIvTuAB5g8kcrXOZpTT/QwwVRWBywX1ozr6lEuPdbHxwaJlm9G6mI2sfSQ==}

  json-schema-to-typescript@15.0.3:
    resolution: {integrity: sha512-iOKdzTUWEVM4nlxpFudFsWyUiu/Jakkga4OZPEt7CGoSEsAsUgdOZqR6pcgx2STBek9Gm4hcarJpXSzIvZ/hKA==}
    engines: {node: '>=16.0.0'}
    hasBin: true

  json-schema-traverse@0.4.1:
    resolution: {integrity: sha512-xbbCH5dCYU5T8LcEhhuh7HJ88HXuW3qsI3Y0zOZFKfZEHcpWiHU/Jxzk629Brsab/mMiHQti9wMP+845RPe3Vg==}

  json-stable-stringify-without-jsonify@1.0.1:
    resolution: {integrity: sha512-Bdboy+l7tA3OGW6FjyFHWkP5LuByj1Tk33Ljyq0axyzdk9//JSi2u3fP1QSmd1KNwq6VOKYGlAu87CisVir6Pw==}

  json5@1.0.2:
    resolution: {integrity: sha512-g1MWMLBiz8FKi1e4w0UyVL3w+iJceWAFBAaBnnGKOpNa5f8TLktkbre1+s6oICydWAm+HRUGTmI+//xv2hvXYA==}
    hasBin: true

  json5@2.2.3:
    resolution: {integrity: sha512-XmOWe7eyHYH14cLdVPoyg+GOH3rYX++KpzrylJwSW98t3Nk+U8XOl8FWKOgwtzdb8lXGf6zYwDUzeHMWfxasyg==}
    engines: {node: '>=6'}
    hasBin: true

  jsonfile@4.0.0:
    resolution: {integrity: sha512-m6F1R3z8jjlf2imQHS2Qez5sjKWQzbuuhuJ/FKYFRZvPE3PuHcSMVZzfsLhGVOkfd20obL5SWEBew5ShlquNxg==}

  jsonfile@6.1.0:
    resolution: {integrity: sha512-5dgndWOriYSm5cnYaJNhalLNDKOqFwyDB/rr1E9ZsGciGvKPs8R2xYGCacuf3z6K1YKDz182fd+fY3cn3pMqXQ==}

  keyv@4.5.4:
    resolution: {integrity: sha512-oxVHkHR/EJf2CNXnWxRLW6mg7JyCCUcG0DtEGmL2ctUo1PNTin1PUil+r/+4r5MpVgC/fn1kjsx7mjSujKqIpw==}

  kleur@3.0.3:
    resolution: {integrity: sha512-eTIzlVOSUR+JxdDFepEYcBMtZ9Qqdef+rnzWdRZuMbOywu5tO2w2N7rqjoANZ5k9vywhL6Br1VRjUIgTQx4E8w==}
    engines: {node: '>=6'}

  levn@0.4.1:
    resolution: {integrity: sha512-+bT2uH4E5LGE7h/n3evcS/sQlJXCpIp6ym8OWJ5eV6+67Dsql/LaaT7qJBAt2rzfoa/5QBGBhxDix1dMt2kQKQ==}
    engines: {node: '>= 0.8.0'}

  locate-path@6.0.0:
    resolution: {integrity: sha512-iPZK6eYjbxRu3uB4/WZ3EsEIMJFMqAoopl3R+zuq0UjcAm/MO6KCweDgPfP3elTztoKP3KtnVHxTn2NHBSDVUw==}
    engines: {node: '>=10'}

  lodash.merge@4.6.2:
    resolution: {integrity: sha512-0KpjqXRVvrYyCsX1swR/XTK0va6VQkQM6MNo7PqW77ByjAhoARA8EfrP1N4+KlKj8YS0ZUCtRT/YUuhyYDujIQ==}

  lodash@4.17.21:
    resolution: {integrity: sha512-v2kDEe57lecTulaDIuNTPy3Ry4gLGJ6Z1O3vE1krgXZNrsQ+LFTGHVxVjcXPs17LhbZVGedAJv8XZ1tvj5FvSg==}

  loose-envify@1.4.0:
    resolution: {integrity: sha512-lyuxPGr/Wfhrlem2CL/UcnUc1zcqKAImBDzukY7Y5F/yQiNdko6+fRLevlw1HgMySw7f611UIY408EtxRSoK3Q==}
    hasBin: true

  lru-cache@10.4.3:
    resolution: {integrity: sha512-JNAzZcXrCt42VGLuYz0zfAzDfAvJWW6AfYlDBQyDV5DClI2m5sAmK+OIO7s59XfsRsWHp02jAJrRadPRGTt6SQ==}

  lru-cache@11.0.2:
    resolution: {integrity: sha512-123qHRfJBmo2jXDbo/a5YOQrJoHF/GNQTLzQ5+IdK5pWpceK17yRc6ozlWd25FxvGKQbIUs91fDFkXmDHTKcyA==}
    engines: {node: 20 || >=22}

  lru-cache@5.1.1:
    resolution: {integrity: sha512-KpNARQA3Iwv+jTA0utUVVbrh+Jlrr1Fv0e56GGzAFOXN7dk/FviaDW8LHmK52DlcH4WP2n6gI8vN1aesBFgo9w==}

  magic-string@0.30.17:
    resolution: {integrity: sha512-sNPKHvyjVf7gyjwS4xGTaW/mCnF8wnjtifKBEhxfZ7E/S8tQ0rssrwGNn6q8JH/ohItJfSQp9mBtQYuTlH5QnA==}

  make-error@1.3.6:
    resolution: {integrity: sha512-s8UhlNe7vPKomQhC1qFelMokr/Sc3AgNbso3n74mVPA5LTZwkB9NlXf4XPamLxJE8h0gh73rM94xvwRT2CVInw==}

  math-intrinsics@1.1.0:
    resolution: {integrity: sha512-/IXtbwEk5HTPyEwyKX6hGkYXxM9nbj64B+ilVJnC/R6B0pH5G4V3b0pVbL7DBj4tkhBAppbQUlf6F6Xl9LHu1g==}
    engines: {node: '>= 0.4'}

  media-typer@0.3.0:
    resolution: {integrity: sha512-dq+qelQ9akHpcOl/gUVRTxVIOkAJ1wR3QAvb4RsVjS8oVoFjDGTc679wJYmUmknUF5HwMLOgb5O+a3KxfWapPQ==}
    engines: {node: '>= 0.6'}

  merge-descriptors@1.0.3:
    resolution: {integrity: sha512-gaNvAS7TZ897/rVaZ0nMtAyxNyi/pdbjbAwUpFQpN70GqnVfOiXpeUUMKRBmzXaSQ8DdTX4/0ms62r2K+hE6mQ==}

  merge2@1.4.1:
    resolution: {integrity: sha512-8q7VEgMJW4J8tcfVPy8g09NcQwZdbwFEqhe/WZkoIzjn/3TGDwtOCYtXGxA3O8tPzpczCCDgv+P2P5y00ZJOOg==}
    engines: {node: '>= 8'}

  methods@1.1.2:
    resolution: {integrity: sha512-iclAHeNqNm68zFtnZ0e+1L2yUIdvzNoauKU4WBA3VvH/vPFieF7qfRlwUZU+DA9P9bPXIS90ulxoUoCH23sV2w==}
    engines: {node: '>= 0.6'}

  micromatch@4.0.8:
    resolution: {integrity: sha512-PXwfBhYu0hBCPw8Dn0E+WDYb7af3dSLVWKi3HGv84IdF4TyFoC0ysxFd0Goxw7nSv4T/PzEJQxsYsEiFCKo2BA==}
    engines: {node: '>=8.6'}

  mime-db@1.52.0:
    resolution: {integrity: sha512-sPU4uV7dYlvtWJxwwxHD0PuihVNiE7TyAbQ5SWxDCB9mUYvOgroQOwYQQOKPJ8CIbE+1ETVlOoK1UC2nU3gYvg==}
    engines: {node: '>= 0.6'}

  mime-types@2.1.35:
    resolution: {integrity: sha512-ZDY+bPm5zTTF+YpCrAU9nK0UgICYPT0QtT1NZWFv4s++TNkcgVaT0g6+4R2uI4MjQjzysHB1zxuWL50hzaeXiw==}
    engines: {node: '>= 0.6'}

  mime@1.6.0:
    resolution: {integrity: sha512-x0Vn8spI+wuJ1O6S7gnbaQg8Pxh4NNHb7KSINmEWKiPE4RKOplvijn+NkmYmmRgP68mc70j2EbeTFRsrswaQeg==}
    engines: {node: '>=4'}
    hasBin: true

  minimatch@10.0.1:
    resolution: {integrity: sha512-ethXTt3SGGR+95gudmqJ1eNhRO7eGEGIgYA9vnPatK4/etz2MEVDno5GMCibdMTuBMyElzIlgxMna3K94XDIDQ==}
    engines: {node: 20 || >=22}

  minimatch@3.1.2:
    resolution: {integrity: sha512-J7p63hRiAjw1NDEww1W7i37+ByIrOWO5XQQAzZ3VOcL0PNybwpfmV/N05zFAzwQ9USyEcX6t3UO+K5aqBQOIHw==}

  minimatch@9.0.5:
    resolution: {integrity: sha512-G6T0ZX48xgozx7587koeX9Ys2NYy6Gmv//P89sEte9V9whIapMNF4idKxnW2QtCcLiTWlb/wfCabAtAFWhhBow==}
    engines: {node: '>=16 || 14 >=14.17'}

  minimist@1.2.8:
    resolution: {integrity: sha512-2yyAR8qBkN3YuheJanUpWC5U3bb5osDywNB8RzDVlDwDHbocAJveqqj1u8+SVD7jkWT4yvsHCpWqqWqAxb0zCA==}

  minipass@3.3.6:
    resolution: {integrity: sha512-DxiNidxSEK+tHG6zOIklvNOwm3hvCrbUrdtzY74U6HKTJxvIDfOUL5W5P2Ghd3DTkhhKPYGqeNUIh5qcM4YBfw==}
    engines: {node: '>=8'}

  minipass@5.0.0:
    resolution: {integrity: sha512-3FnjYuehv9k6ovOEbyOswadCDPX1piCfhV8ncmYtHOjuPwylVWsghTLo7rabjC3Rx5xD4HDx8Wm1xnMF7S5qFQ==}
    engines: {node: '>=8'}

  minipass@7.1.2:
    resolution: {integrity: sha512-qOOzS1cBTWYF4BH8fVePDBOO9iptMnGUEZwNc/cMWnTV2nVLZ7VoNWEPHkYczZA0pdoA7dl6e7FL659nX9S2aw==}
    engines: {node: '>=16 || 14 >=14.17'}

  minizlib@2.1.2:
    resolution: {integrity: sha512-bAxsR8BVfj60DWXHE3u30oHzfl4G7khkSuPW+qvpd7jFRHm7dLxOjUk1EHACJ/hxLY8phGJ0YhYHZo7jil7Qdg==}
    engines: {node: '>= 8'}

  minizlib@3.0.1:
    resolution: {integrity: sha512-umcy022ILvb5/3Djuu8LWeqUa8D68JaBzlttKeMWen48SjabqS3iY5w/vzeMzMUNhLDifyhbOwKDSznB1vvrwg==}
    engines: {node: '>= 18'}

  mkdirp@1.0.4:
    resolution: {integrity: sha512-vVqVZQyf3WLx2Shd0qJ9xuvqgAyKPLAiqITEtqW0oIUjzo3PePDd6fW9iFz30ef7Ysp/oiWqbhszeGWW2T6Gzw==}
    engines: {node: '>=10'}
    hasBin: true

  mkdirp@3.0.1:
    resolution: {integrity: sha512-+NsyUUAZDmo6YVHzL/stxSu3t9YS1iljliy3BSDrXJ/dkn1KYdmtZODGGjLcc9XLgVVpH4KshHB8XmZgMhaBXg==}
    engines: {node: '>=10'}
    hasBin: true

  mp4box@0.5.3:
    resolution: {integrity: sha512-RIvyFZdPDIg3+mL6vUdPBSyQRrEfKO3ryAeJ4xJJV7HBHQUH3KfLlZRzfSpBHCd/HqR63HfbrWQI/CwXDvYENQ==}

  ms@2.0.0:
    resolution: {integrity: sha512-Tpp60P6IUJDTuOq/5Z8cdskzJujfwqfOTkrwIwj7IRISpnkJnT6SyJ4PCPnGMoFjC9ddhal5KVIYtAt97ix05A==}

  ms@2.1.3:
    resolution: {integrity: sha512-6FlzubTLZG3J2a/NVCAleEhjzq5oxgHyaCU9yYXvcLsvoVaHJq/s5xXI6/XXP6tz7R9xAOtHnSO/tXtF3WRTlA==}

  nanoid@3.3.8:
    resolution: {integrity: sha512-WNLf5Sd8oZxOm+TzppcYk8gVOgP+l58xNy58D0nbUnOxOWRWvlcCV4kUF7ltmI6PsrLl/BgKEyS4mqsGChFN0w==}
    engines: {node: ^10 || ^12 || ^13.7 || ^14 || >=15.0.1}
    hasBin: true

  natural-compare@1.4.0:
    resolution: {integrity: sha512-OWND8ei3VtNC9h7V60qff3SVobHr996CTwgxubgyQYEpg290h9J0buyECNNJexkFm5sOajh5G116RYA1c8ZMSw==}

  negotiator@0.6.3:
    resolution: {integrity: sha512-+EUsqGPLsM+j/zdChZjsnX51g4XrHFOIXwfnCVPGlQk/k5giakcKsuxCObBRu6DSm9opw/O6slWbJdghQM4bBg==}
    engines: {node: '>= 0.6'}

  node-fetch@2.7.0:
    resolution: {integrity: sha512-c4FRfUm/dbcWZ7U+1Wq0AwCyFL+3nt2bEw05wfxSz+DWpWsitgmSgYmy2dQdWyKC1694ELPqMs/YzUSNozLt8A==}
    engines: {node: 4.x || >=6.0.0}
    peerDependencies:
      encoding: ^0.1.0
    peerDependenciesMeta:
      encoding:
        optional: true

  node-releases@2.0.19:
    resolution: {integrity: sha512-xxOWJsBKtzAq7DY0J+DTzuz58K8e7sJbdgwkbMWQe8UYB6ekmsQ45q0M/tJDsGaZmbC+l7n57UV8Hl5tHxO9uw==}

  normalize-path@3.0.0:
    resolution: {integrity: sha512-6eZs5Ls3WtCisHWp9S2GUy8dqkpGi4BVSz3GaqiE6ezub0512ESztXUwUB6C6IKbQkY2Pnb/mD4WYojCRwcwLA==}
    engines: {node: '>=0.10.0'}

  object-inspect@1.13.3:
    resolution: {integrity: sha512-kDCGIbxkDSXE3euJZZXzc6to7fCrKHNI/hSRQnRuQ+BWjFNzZwiFF8fj/6o2t2G9/jTj8PSIYTfCLelLZEeRpA==}
    engines: {node: '>= 0.4'}

  object-keys@1.1.1:
    resolution: {integrity: sha512-NuAESUOUMrlIXOfHKzD6bpPu3tYt3xvjNdRIQ+FeT0lNb4K8WR70CaDxhuNguS2XG+GjkyMwOzsN5ZktImfhLA==}
    engines: {node: '>= 0.4'}

  object.assign@4.1.7:
    resolution: {integrity: sha512-nK28WOo+QIjBkDduTINE4JkF/UJJKyf2EJxvJKfblDpyg0Q+pkOHNTL0Qwy6NP6FhE/EnzV73BxxqcJaXY9anw==}
    engines: {node: '>= 0.4'}

  object.fromentries@2.0.8:
    resolution: {integrity: sha512-k6E21FzySsSK5a21KRADBd/NGneRegFO5pLHfdQLpRDETUNJueLXs3WCzyQ3tFRDYgbq3KHGXfTbi2bs8WQ6rQ==}
    engines: {node: '>= 0.4'}

  object.groupby@1.0.3:
    resolution: {integrity: sha512-+Lhy3TQTuzXI5hevh8sBGqbmurHbbIjAi0Z4S63nthVLmLxfbj4T54a4CfZrXIrt9iP4mVAPYMo/v99taj3wjQ==}
    engines: {node: '>= 0.4'}

  object.values@1.2.1:
    resolution: {integrity: sha512-gXah6aZrcUxjWg2zR2MwouP2eHlCBzdV4pygudehaKXSGW4v2AsRQUK+lwwXhii6KFZcunEnmSUoYp5CXibxtA==}
    engines: {node: '>= 0.4'}

  on-exit-leak-free@2.1.2:
    resolution: {integrity: sha512-0eJJY6hXLGf1udHwfNftBqH+g73EU4B504nZeKpz1sYRKafAghwxEJunB2O7rDZkL4PGfsMVnTXZ2EjibbqcsA==}
    engines: {node: '>=14.0.0'}

  on-finished@2.4.1:
    resolution: {integrity: sha512-oVlzkg3ENAhCk2zdv7IJwd/QUD4z2RxRwpkcGY8psCVcCYZNq4wYnVWALHM+brtuJjePWiYF/ClmuDr8Ch5+kg==}
    engines: {node: '>= 0.8'}

  once@1.4.0:
    resolution: {integrity: sha512-lNaJgI+2Q5URQBkccEKHTQOPaXdUxnZZElQTZY0MFUAuaEqe1E+Nyvgdz/aIyNi6Z9MzO5dv1H8n58/GELp3+w==}

  optionator@0.9.4:
    resolution: {integrity: sha512-6IpQ7mKUxRcZNLIObR0hz7lxsapSSIYNZJwXPGeF0mTVqGKFIXj1DQcMoT22S3ROcLyY/rz0PWaWZ9ayWmad9g==}
    engines: {node: '>= 0.8.0'}

  own-keys@1.0.1:
    resolution: {integrity: sha512-qFOyK5PjiWZd+QQIh+1jhdb9LpxTF0qs7Pm8o5QHYZ0M3vKqSqzsZaEB6oWlxZ+q2sJBMI/Ktgd2N5ZwQoRHfg==}
    engines: {node: '>= 0.4'}

  p-limit@3.1.0:
    resolution: {integrity: sha512-TYOanM3wGwNGsZN2cVTYPArw454xnXj5qmWF1bEoAc4+cU/ol7GVh7odevjp1FNHduHc3KZMcFduxU5Xc6uJRQ==}
    engines: {node: '>=10'}

  p-locate@5.0.0:
    resolution: {integrity: sha512-LaNjtRWUBY++zB5nE/NwcaoMylSPk+S+ZHNB1TzdbMJMny6dynpAGt7X/tl/QYq3TIeE6nxHppbo2LGymrG5Pw==}
    engines: {node: '>=10'}

  package-json-from-dist@1.0.1:
    resolution: {integrity: sha512-UEZIS3/by4OC8vL3P2dTXRETpebLI2NiI5vIrjaD/5UtrkFX/tNbwjTSRAGC/+7CAo2pIcBaRgWmcBBHcsaCIw==}

  parent-module@1.0.1:
    resolution: {integrity: sha512-GQ2EWRpQV8/o+Aw8YqtfZZPfNRWZYkbidE9k5rpl/hC3vtHHBfGm2Ifi6qWV+coDGkrUKZAxE3Lot5kcsRlh+g==}
    engines: {node: '>=6'}

  parseurl@1.3.3:
    resolution: {integrity: sha512-CiyeOxFT/JZyN5m0z9PfXw4SCBJ6Sygz1Dpl0wqjlhDEGGBP1GnsUVEL0p63hoG1fcj3fHynXi9NYO4nWOL+qQ==}
    engines: {node: '>= 0.8'}

  path-exists@4.0.0:
    resolution: {integrity: sha512-ak9Qy5Q7jYb2Wwcey5Fpvg2KoAc/ZIhLSLOSBmRmygPsGwkVVt0fZa0qrtMz+m6tJTAHfZQ8FnmB4MG4LWy7/w==}
    engines: {node: '>=8'}

  path-is-absolute@1.0.1:
    resolution: {integrity: sha512-AVbw3UJ2e9bq64vSaS9Am0fje1Pa8pbGqTTsmXfaIiMpnr5DlDhfJOuLj9Sf95ZPVDAUerDfEk88MPmPe7UCQg==}
    engines: {node: '>=0.10.0'}

  path-key@3.1.1:
    resolution: {integrity: sha512-ojmeN0qd+y0jszEtoY48r0Peq5dwMEkIlCOu6Q5f41lfkswXuKtYrhgoTpLnyIcHm24Uhqx+5Tqm2InSwLhE6Q==}
    engines: {node: '>=8'}

  path-parse@1.0.7:
    resolution: {integrity: sha512-LDJzPVEEEPR+y48z93A0Ed0yXb8pAByGWo/k5YYdYgpY2/2EsOsksJrq7lOHxryrVOn1ejG6oAp8ahvOIQD8sw==}

  path-parser@6.1.0:
    resolution: {integrity: sha512-nAB6J73z2rFcQP+870OHhpkHFj5kO4rPLc2Ol4Y3Ale7F6Hk1/cPKp7cQ8RznKF8FOSvu+YR9Xc6Gafk7DlpYA==}

  path-scurry@1.11.1:
    resolution: {integrity: sha512-Xa4Nw17FS9ApQFJ9umLiJS4orGjm7ZzwUrwamcGQuHSzDyth9boKDaycYdDcZDuqYATXw4HFXgaqWTctW/v1HA==}
    engines: {node: '>=16 || 14 >=14.18'}

  path-scurry@2.0.0:
    resolution: {integrity: sha512-ypGJsmGtdXUOeM5u93TyeIEfEhM6s+ljAhrk5vAvSx8uyY/02OvrZnA0YNGUrPXfpJMgI1ODd3nwz8Npx4O4cg==}
    engines: {node: 20 || >=22}

  path-to-regexp@0.1.12:
    resolution: {integrity: sha512-RA1GjUVMnvYFxuqovrEqZoxxW5NUZqbwKtYz/Tt7nXerk0LbLblQmrsgdeOxV5SFHf0UDggjS/bSeOZwt1pmEQ==}

  path-type@4.0.0:
    resolution: {integrity: sha512-gDKb8aZMDeD/tZWs9P6+q0J9Mwkdl6xMV8TjnGP3qJVJ06bdMgkbBlLU8IdfOsIsFz2BW1rNVT3XuNEl8zPAvw==}
    engines: {node: '>=8'}

  picocolors@1.1.1:
    resolution: {integrity: sha512-xceH2snhtb5M9liqDsmEw56le376mTZkEX/jEb/RxNFyegNul7eNslCXP9FDj/Lcu0X8KEyMceP2ntpaHrDEVA==}

  picomatch@2.3.1:
    resolution: {integrity: sha512-JU3teHTNjmE2VCGFzuY8EXzCDVwEqB2a8fsIvwaStHhAWJEeVd1o1QD80CU6+ZdEXXSLbSsuLwJjkCBWqRQUVA==}
    engines: {node: '>=8.6'}

  picomatch@4.0.2:
    resolution: {integrity: sha512-M7BAV6Rlcy5u+m6oPhAPFgJTzAioX/6B0DxyvDlo9l8+T3nLKbrczg2WLUyzd45L8RqfUMyGPzekbMvX2Ldkwg==}
    engines: {node: '>=12'}

  pino-abstract-transport@2.0.0:
    resolution: {integrity: sha512-F63x5tizV6WCh4R6RHyi2Ml+M70DNRXt/+HANowMflpgGFMAym/VKm6G7ZOQRjqN7XbGxK1Lg9t6ZrtzOaivMw==}

  pino-pretty@13.0.0:
    resolution: {integrity: sha512-cQBBIVG3YajgoUjo1FdKVRX6t9XPxwB9lcNJVD5GCnNM4Y6T12YYx8c6zEejxQsU0wrg9TwmDulcE9LR7qcJqA==}
    hasBin: true

  pino-std-serializers@7.0.0:
    resolution: {integrity: sha512-e906FRY0+tV27iq4juKzSYPbUj2do2X2JX4EzSca1631EB2QJQUqGbDuERal7LCtOpxl6x3+nvo9NPZcmjkiFA==}

  pino@9.6.0:
    resolution: {integrity: sha512-i85pKRCt4qMjZ1+L7sy2Ag4t1atFcdbEt76+7iRJn1g2BvsnRMGu9p8pivl9fs63M2kF/A0OacFZhTub+m/qMg==}
    hasBin: true

  possible-typed-array-names@1.0.0:
    resolution: {integrity: sha512-d7Uw+eZoloe0EHDIYoe+bQ5WXnGMOpmiZFTuMWCwpjzzkL2nTjcKiAk4hh8TjnGye2TwWOk3UXucZ+3rbmBa8Q==}
    engines: {node: '>= 0.4'}

  postcss@8.4.49:
    resolution: {integrity: sha512-OCVPnIObs4N29kxTjzLfUryOkvZEq+pf8jTF0lg8E7uETuWHA+v7j3c/xJmiqpX450191LlmZfUKkXxkTry7nA==}
    engines: {node: ^10 || ^12 || >=14}

  prelude-ls@1.2.1:
    resolution: {integrity: sha512-vkcDPrRZo1QZLbn5RLGPpg/WmIQ65qoWWhcGKf/b5eplkkarX0m9z8ppCat4mlOqUsWpyNuYgO3VRyrYHSzX5g==}
    engines: {node: '>= 0.8.0'}

  prettier-linter-helpers@1.0.0:
    resolution: {integrity: sha512-GbK2cP9nraSSUF9N2XwUwqfzlAFlMNYYl+ShE/V+H8a9uNl/oUqB1w2EL54Jh0OlyRSd8RfWYJ3coVS4TROP2w==}
    engines: {node: '>=6.0.0'}

  prettier@3.4.2:
    resolution: {integrity: sha512-e9MewbtFo+Fevyuxn/4rrcDAaq0IYxPGLvObpQjiZBMAzB9IGmzlnG9RZy3FFas+eBMu2vA0CszMeduow5dIuQ==}
    engines: {node: '>=14'}
    hasBin: true

  process-warning@4.0.1:
    resolution: {integrity: sha512-3c2LzQ3rY9d0hc1emcsHhfT9Jwz0cChib/QN89oME2R451w5fy3f0afAhERFZAwrbDU43wk12d0ORBpDVME50Q==}

  prompts@2.4.2:
    resolution: {integrity: sha512-NxNv/kLguCA7p3jE8oL2aEBsrJWgAakBpgmgK6lpPWV+WuOmY6r2/zbAVnP+T8bQlA0nzHXSJSJW0Hq7ylaD2Q==}
    engines: {node: '>= 6'}

  proxy-addr@2.0.7:
    resolution: {integrity: sha512-llQsMLSUDUPT44jdrU/O37qlnifitDP+ZwrmmZcoSKyLKvtZxpyV0n2/bD/N4tBAAZ/gJEdZU7KMraoK1+XYAg==}
    engines: {node: '>= 0.10'}

  pump@3.0.2:
    resolution: {integrity: sha512-tUPXtzlGM8FE3P0ZL6DVs/3P58k9nk8/jZeQCurTJylQA8qFYzHFfhBJkuqyE0FifOsQ0uKWekiZ5g8wtr28cw==}

  punycode@2.3.1:
    resolution: {integrity: sha512-vYt7UD1U9Wg6138shLtLOvdAu+8DsC/ilFtEVHcH+wydcSpNE20AfSOduf6MkRFahL5FY7X1oU7nKVZFtfq8Fg==}
    engines: {node: '>=6'}

  qs@6.13.0:
    resolution: {integrity: sha512-+38qI9SOr8tfZ4QmJNplMUxqjbe7LKvvZgWdExBOmd+egZTtjLB67Gu0HRX3u/XOq7UU2Nx6nsjvS16Z9uwfpg==}
    engines: {node: '>=0.6'}

  queue-microtask@1.2.3:
    resolution: {integrity: sha512-NuaNSa6flKT5JaSYQzJok04JzTL1CA6aGhv5rfLW3PgqA+M2ChpZQnAC8h8i4ZFkBS8X5RqkDBHA7r4hej3K9A==}

  quick-format-unescaped@4.0.4:
    resolution: {integrity: sha512-tYC1Q1hgyRuHgloV/YXs2w15unPVh8qfu/qCTfhTYamaw7fyhumKa2yGpdSo87vY32rIclj+4fWYQXUMs9EHvg==}

  range-parser@1.2.1:
    resolution: {integrity: sha512-Hrgsx+orqoygnmhFbKaHE6c296J+HTAQXoxEF6gNupROmmGJRoyzfG3ccAveqCBrwr/2yxQ5BVd/GTl5agOwSg==}
    engines: {node: '>= 0.6'}

  raw-body@2.5.2:
    resolution: {integrity: sha512-8zGqypfENjCIqGhgXToC8aB2r7YrBX+AQAfIPs/Mlk+BtPTztOvTS01NRW/3Eh60J+a48lt8qsCzirQ6loCVfA==}
    engines: {node: '>= 0.8'}

  react-dom@18.3.1:
    resolution: {integrity: sha512-5m4nQKp+rZRb09LNH59GM4BxTh9251/ylbKIbpe7TpGxfJ+9kv6BLkLBXIjjspbgbnIBNqlI23tRnTWT0snUIw==}
    peerDependencies:
      react: ^18.3.1

  react-reconciler@0.29.2:
    resolution: {integrity: sha512-zZQqIiYgDCTP/f1N/mAR10nJGrPD2ZR+jDSEsKWJHYC7Cm2wodlwbR3upZRdC3cjIjSlTLNVyO7Iu0Yy7t2AYg==}
    engines: {node: '>=0.10.0'}
    peerDependencies:
      react: ^18.3.1

  react-refresh@0.14.2:
    resolution: {integrity: sha512-jCvmsr+1IUSMUyzOkRcvnVbX3ZYC6g9TDrDbFuFmRDq7PD4yaGbLKNQL6k2jnArV8hjYxh7hVhAZB6s9HDGpZA==}
    engines: {node: '>=0.10.0'}

  react@18.3.1:
    resolution: {integrity: sha512-wS+hAgJShR0KhEvPJArfuPVN1+Hz1t0Y6n5jLrGQbkb4urgPE/0Rve+1kMB1v/oWgHgm4WIcV+i7F2pTVj+2iQ==}
    engines: {node: '>=0.10.0'}

  readdirp@3.6.0:
    resolution: {integrity: sha512-hOS089on8RduqdbhvQ5Z37A0ESjsqz6qnRcffsMU3495FuTdqSm+7bhJ29JvIOsBDEEnan5DPu9t3To9VRlMzA==}
    engines: {node: '>=8.10.0'}

  real-require@0.2.0:
    resolution: {integrity: sha512-57frrGM/OCTLqLOAh0mhVA9VBMHd+9U7Zb2THMGdBUoZVOtGbJzjxsYGDJ3A9AYYCP4hn6y1TVbaOfzWtm5GFg==}
    engines: {node: '>= 12.13.0'}

  reflect.getprototypeof@1.0.10:
    resolution: {integrity: sha512-00o4I+DVrefhv+nX0ulyi3biSHCPDe+yLv5o/p6d/UVlirijB8E16FtfwSAi4g3tcqrQ4lRAqQSoFEZJehYEcw==}
    engines: {node: '>= 0.4'}

  regexp.prototype.flags@1.5.4:
    resolution: {integrity: sha512-dYqgNSZbDwkaJ2ceRd9ojCGjBq+mOm9LmtXnAnEGyHhN/5R7iDW2TRw3h+o/jCFxus3P2LfWIIiwowAjANm7IA==}
    engines: {node: '>= 0.4'}

  require-directory@2.1.1:
    resolution: {integrity: sha512-fGxEI7+wsG9xrvdjsrlmL22OMTTiHRwAMroiEeMgq8gzoLC/PQr7RsRDSTLUg/bZAZtF+TVIkHc6/4RIKrui+Q==}
    engines: {node: '>=0.10.0'}

  resolve-from@4.0.0:
    resolution: {integrity: sha512-pb/MYmXstAkysRFx8piNI1tGFNQIFA3vkE3Gq4EuA1dF6gHp/+vgZqsCGJapvy8N3Q+4o7FwvquPJcnZ7RYy4g==}
    engines: {node: '>=4'}

  resolve-pkg-maps@1.0.0:
    resolution: {integrity: sha512-seS2Tj26TBVOC2NIc2rOe2y2ZO7efxITtLZcGSOnHHNOQ7CkiUBfw0Iw2ck6xkIhPwLhKNLS8BO+hEpngQlqzw==}

  resolve@1.22.10:
    resolution: {integrity: sha512-NPRy+/ncIMeDlTAsuqwKIiferiawhefFJtkNSW0qZJEqMEb+qBt/77B/jGeeek+F0uOeN05CDa6HXbbIgtVX4w==}
    engines: {node: '>= 0.4'}
    hasBin: true

  reusify@1.0.4:
    resolution: {integrity: sha512-U9nH88a3fc/ekCF1l0/UP1IosiuIjyTh7hBvXVMHYgVcfGvt897Xguj2UOLDeI5BG2m7/uwyaLVT6fbtCwTyzw==}
    engines: {iojs: '>=1.0.0', node: '>=0.10.0'}

  rimraf@3.0.2:
    resolution: {integrity: sha512-JZkJMZkAGFFPP2YqXZXPbMlMBgsxzE8ILs4lMIX/2o0L9UBw9O/Y3o6wFw/i9YLapcUJWwqbi3kdxIPdC62TIA==}
    deprecated: Rimraf versions prior to v4 are no longer supported
    hasBin: true

  rimraf@5.0.10:
    resolution: {integrity: sha512-l0OE8wL34P4nJH/H2ffoaniAokM2qSmrtXHmlpvYr5AVVX8msAyW0l8NVJFDxlSK4u3Uh/f41cQheDVdnYijwQ==}
    hasBin: true

  rimraf@6.0.1:
    resolution: {integrity: sha512-9dkvaxAsk/xNXSJzMgFqqMCuFgt2+KsOFek3TMLfo8NCPfWpBmqwyNn5Y+NX56QUYfCtsyhF3ayiboEoUmJk/A==}
    engines: {node: 20 || >=22}
    hasBin: true

  rollup-plugin-copy@3.5.0:
    resolution: {integrity: sha512-wI8D5dvYovRMx/YYKtUNt3Yxaw4ORC9xo6Gt9t22kveWz1enG9QrhVlagzwrxSC455xD1dHMKhIJkbsQ7d48BA==}
    engines: {node: '>=8.3'}

  rollup-plugin-dts@6.1.1:
    resolution: {integrity: sha512-aSHRcJ6KG2IHIioYlvAOcEq6U99sVtqDDKVhnwt70rW6tsz3tv5OSjEiWcgzfsHdLyGXZ/3b/7b/+Za3Y6r1XA==}
    engines: {node: '>=16'}
    peerDependencies:
      rollup: ^3.29.4 || ^4
      typescript: ^4.5 || ^5.0

  rollup@4.30.1:
    resolution: {integrity: sha512-mlJ4glW020fPuLi7DkM/lN97mYEZGWeqBnrljzN0gs7GLctqX3lNWxKQ7Gl712UAX+6fog/L3jh4gb7R6aVi3w==}
    engines: {node: '>=18.0.0', npm: '>=8.0.0'}
    hasBin: true

  run-parallel@1.2.0:
    resolution: {integrity: sha512-5l4VyZR86LZ/lDxZTR6jqL8AFE2S0IFLMP26AbjsLVADxHdhB/c0GUsH+y39UfCi3dzz8OlQuPmnaJOMoDHQBA==}

  rxjs@7.8.1:
    resolution: {integrity: sha512-AA3TVj+0A2iuIoQkWEK/tqFjBq2j+6PO6Y0zJcvzLAFhEFIO3HL0vls9hWLncZbAAbK0mar7oZ4V079I/qPMxg==}

  safe-array-concat@1.1.3:
    resolution: {integrity: sha512-AURm5f0jYEOydBj7VQlVvDrjeFgthDdEF5H1dP+6mNpoXOMo1quQqJ4wvJDyRZ9+pO3kGWoOdmV08cSv2aJV6Q==}
    engines: {node: '>=0.4'}

  safe-buffer@5.2.1:
    resolution: {integrity: sha512-rp3So07KcdmmKbGvgaNxQSJr7bGVSVk5S9Eq1F+ppbRo70+YeaDxkw5Dd8NPN+GD6bjnYm2VuPuCXmpuYvmCXQ==}

  safe-push-apply@1.0.0:
    resolution: {integrity: sha512-iKE9w/Z7xCzUMIZqdBsp6pEQvwuEebH4vdpjcDWnyzaI6yl6O9FHvVpmGelvEHNsoY6wGblkxR6Zty/h00WiSA==}
    engines: {node: '>= 0.4'}

  safe-regex-test@1.1.0:
    resolution: {integrity: sha512-x/+Cz4YrimQxQccJf5mKEbIa1NzeCRNI5Ecl/ekmlYaampdNLPalVyIcCZNNH3MvmqBugV5TMYZXv0ljslUlaw==}
    engines: {node: '>= 0.4'}

  safe-stable-stringify@2.5.0:
    resolution: {integrity: sha512-b3rppTKm9T+PsVCBEOUR46GWI7fdOs00VKZ1+9c1EWDaDMvjQc6tUwuFyIprgGgTcWoVHSKrU8H31ZHA2e0RHA==}
    engines: {node: '>=10'}

  safer-buffer@2.1.2:
    resolution: {integrity: sha512-YZo3K82SD7Riyi0E1EQPojLz7kpepnSQI9IyPbHHg1XXXevb5dJI7tpyN2ADxGcQbHG7vcyRHk0cbwqcQriUtg==}

  scheduler@0.23.2:
    resolution: {integrity: sha512-UOShsPwz7NrMUqhR6t0hWjFduvOzbtv7toDH1/hIrfRNIDBnnBWd0CwJTGvTpngVlmwGCdP9/Zl/tVrDqcuYzQ==}

  search-params@3.0.0:
    resolution: {integrity: sha512-8CYNl/bjkEhXWbDTU/K7c2jQtrnqEffIPyOLMqygW/7/b+ym8UtQumcAZjOfMLjZKR6AxK5tOr9fChbQZCzPqg==}

  secure-json-parse@2.7.0:
    resolution: {integrity: sha512-6aU+Rwsezw7VR8/nyvKTx8QpWH9FrcYiXXlqC4z5d5XQBDRqtbfsRjnwGyqbi3gddNtWHuEk9OANUotL26qKUw==}

  semver@6.3.1:
    resolution: {integrity: sha512-BR7VvDCVHO+q2xBEWskxS6DJE1qRnb7DxzUrogb71CWoSficBxYsiAGd+Kl0mmq/MprG9yArRkyrQxTO6XjMzA==}
    hasBin: true

  semver@7.6.3:
    resolution: {integrity: sha512-oVekP1cKtI+CTDvHWYFUcMtsK/00wmAEfyqKfNdARm8u1wNVhSgaX7A8d4UuIlUI5e84iEwOhs7ZPYRmzU9U6A==}
    engines: {node: '>=10'}
    hasBin: true

  send@0.19.0:
    resolution: {integrity: sha512-dW41u5VfLXu8SJh5bwRmyYUbAoSB3c9uQh6L8h/KtsFREPWpbX1lrljJo186Jc4nmci/sGUZ9a0a0J2zgfq2hw==}
    engines: {node: '>= 0.8.0'}

  serve-static@1.16.2:
    resolution: {integrity: sha512-VqpjJZKadQB/PEbEwvFdO43Ax5dFBZ2UECszz8bQ7pi7wt//PWe1P6MN7eCnjsatYtBT6EuiClbjSWP2WrIoTw==}
    engines: {node: '>= 0.8.0'}

  set-function-length@1.2.2:
    resolution: {integrity: sha512-pgRc4hJ4/sNjWCSS9AmnS40x3bNMDTknHgL5UaMBTMyJnU90EgWh1Rz+MC9eFu4BuN/UwZjKQuY/1v3rM7HMfg==}
    engines: {node: '>= 0.4'}

  set-function-name@2.0.2:
    resolution: {integrity: sha512-7PGFlmtwsEADb0WYyvCMa1t+yke6daIG4Wirafur5kcf+MhUnPms1UeR0CKQdTZD81yESwMHbtn+TR+dMviakQ==}
    engines: {node: '>= 0.4'}

  set-proto@1.0.0:
    resolution: {integrity: sha512-RJRdvCo6IAnPdsvP/7m6bsQqNnn1FCBX5ZNtFL98MmFF/4xAIJTIg1YbHW5DC2W5SKZanrC6i4HsJqlajw/dZw==}
    engines: {node: '>= 0.4'}

  setprototypeof@1.2.0:
    resolution: {integrity: sha512-E5LDX7Wrp85Kil5bhZv46j8jOeboKq5JMmYM3gVGdGH8xFpPWXUMsNrlODCrkoxMEeNi/XZIwuRvY4XNwYMJpw==}

  shebang-command@2.0.0:
    resolution: {integrity: sha512-kHxr2zZpYtdmrN1qDjrrX/Z1rR1kG8Dx+gkpK1G4eXmvXswmcE1hTWBWYUzlraYw1/yZp6YuDY77YtvbN0dmDA==}
    engines: {node: '>=8'}

  shebang-regex@3.0.0:
    resolution: {integrity: sha512-7++dFhtcx3353uBaq8DDR4NuxBetBzC7ZQOhmTQInHEd6bSrXdiEyzCvG07Z44UYdLShWUyXt5M/yhz8ekcb1A==}
    engines: {node: '>=8'}

  shell-quote@1.8.2:
    resolution: {integrity: sha512-AzqKpGKjrj7EM6rKVQEPpB288oCfnrEIuyoT9cyF4nmGa7V8Zk6f7RRqYisX8X9m+Q7bd632aZW4ky7EhbQztA==}
    engines: {node: '>= 0.4'}

  side-channel-list@1.0.0:
    resolution: {integrity: sha512-FCLHtRD/gnpCiCHEiJLOwdmFP+wzCmDEkc9y7NsYxeF4u7Btsn1ZuwgwJGxImImHicJArLP4R0yX4c2KCrMrTA==}
    engines: {node: '>= 0.4'}

  side-channel-map@1.0.1:
    resolution: {integrity: sha512-VCjCNfgMsby3tTdo02nbjtM/ewra6jPHmpThenkTYh8pG9ucZ/1P8So4u4FGBek/BjpOVsDCMoLA/iuBKIFXRA==}
    engines: {node: '>= 0.4'}

  side-channel-weakmap@1.0.2:
    resolution: {integrity: sha512-WPS/HvHQTYnHisLo9McqBHOJk2FkHO/tlpvldyrnem4aeQp4hai3gythswg6p01oSoTl58rcpiFAjF2br2Ak2A==}
    engines: {node: '>= 0.4'}

  side-channel@1.1.0:
    resolution: {integrity: sha512-ZX99e6tRweoUXqR+VBrslhda51Nh5MTQwou5tnUDgbtyM0dBgmhEDtWGP/xbKn6hqfPRHujUNwz5fy/wbbhnpw==}
    engines: {node: '>= 0.4'}

  signal-exit@4.1.0:
    resolution: {integrity: sha512-bzyZ1e88w9O1iNJbKnOlvYTrWPDl46O1bG0D3XInv+9tkPrxrN8jUUTiFlDkkmKWgn1M6CfIA13SuGqOa9Korw==}
    engines: {node: '>=14'}

  sisteransi@1.0.5:
    resolution: {integrity: sha512-bLGGlR1QxBcynn2d5YmDX4MGjlZvy2MRBDRNHLJ8VI6l6+9FUiyTFNJ0IveOSP0bcXgVDPRcfGqA0pjaqUpfVg==}

  slash@3.0.0:
    resolution: {integrity: sha512-g9Q1haeby36OSStwb4ntCGGGaKsaVSjQ68fBxoQcutl5fS1vuY18H3wSt3jFyFtrkx+Kz0V1G85A4MyAdDMi2Q==}
    engines: {node: '>=8'}

  sonic-boom@4.2.0:
    resolution: {integrity: sha512-INb7TM37/mAcsGmc9hyyI6+QR3rR1zVRu36B0NeGXKnOOLiZOfER5SA+N7X7k3yUYRzLWafduTDvJAfDswwEww==}

  source-map-js@1.2.1:
    resolution: {integrity: sha512-UXWMKhLOwVKb728IUtQPXxfYU+usdybtUrK/8uGE8CQMvrhOpwvzDBwj0QhSL7MQc7vIsISBG8VQ8+IDQxpfQA==}
    engines: {node: '>=0.10.0'}

  split2@4.2.0:
    resolution: {integrity: sha512-UcjcJOWknrNkF6PLX83qcHM6KHgVKNkV62Y8a5uYDVv9ydGQVwAHMKqHdJje1VTWpljG0WYpCDhrCdAOYH4TWg==}
    engines: {node: '>= 10.x'}

  stable-hash@0.0.4:
    resolution: {integrity: sha512-LjdcbuBeLcdETCrPn9i8AYAZ1eCtu4ECAWtP7UleOiZ9LzVxRzzUZEoZ8zB24nhkQnDWyET0I+3sWokSDS3E7g==}

  statuses@2.0.1:
    resolution: {integrity: sha512-RwNA9Z/7PrK06rYLIzFMlaF+l73iwpzsqRIFgbMLbTcLD6cOao82TaWefPXQvB2fOC4AjuYSEndS7N/mTCbkdQ==}
    engines: {node: '>= 0.8'}

  string-width@4.2.3:
    resolution: {integrity: sha512-wKyQRQpjJ0sIp62ErSZdGsjMJWsap5oRNihHhu6G7JVO/9jIB6UyevL+tXuOqrng8j/cxKTWyWUwvSTriiZz/g==}
    engines: {node: '>=8'}

  string-width@5.1.2:
    resolution: {integrity: sha512-HnLOCR3vjcY8beoNLtcjZ5/nxn2afmME6lhrDrebokqMap+XbeW8n9TXpPDOqdGK5qcI3oT0GKTW6wC7EMiVqA==}
    engines: {node: '>=12'}

  string.prototype.trim@1.2.10:
    resolution: {integrity: sha512-Rs66F0P/1kedk5lyYyH9uBzuiI/kNRmwJAR9quK6VOtIpZ2G+hMZd+HQbbv25MgCA6gEffoMZYxlTod4WcdrKA==}
    engines: {node: '>= 0.4'}

  string.prototype.trimend@1.0.9:
    resolution: {integrity: sha512-G7Ok5C6E/j4SGfyLCloXTrngQIQU3PWtXGst3yM7Bea9FRURf1S42ZHlZZtsNque2FN2PoUhfZXYLNWwEr4dLQ==}
    engines: {node: '>= 0.4'}

  string.prototype.trimstart@1.0.8:
    resolution: {integrity: sha512-UXSH262CSZY1tfu3G3Secr6uGLCFVPMhIqHjlgCUtCCcgihYc/xKs9djMTMUOb2j1mVSeU8EU6NWc/iQKU6Gfg==}
    engines: {node: '>= 0.4'}

  strip-ansi@6.0.1:
    resolution: {integrity: sha512-Y38VPSHcqkFrCpFnQ9vuSXmquuv5oXOKpGeT6aGrr3o3Gc9AlVa6JBfUSOCnbxGGZF+/0ooI7KrPuUSztUdU5A==}
    engines: {node: '>=8'}

  strip-ansi@7.1.0:
    resolution: {integrity: sha512-iq6eVVI64nQQTRYq2KtEg2d2uU7LElhTJwsH4YzIHZshxlgZms/wIc4VoDQTlG/IvVIrBKG06CrZnp0qv7hkcQ==}
    engines: {node: '>=12'}

  strip-bom@3.0.0:
    resolution: {integrity: sha512-vavAMRXOgBVNF6nyEEmL3DBK19iRpDcoIwW+swQ+CbGiu7lju6t+JklA1MHweoWtadgt4ISVUsXLyDq34ddcwA==}
    engines: {node: '>=4'}

  strip-json-comments@3.1.1:
    resolution: {integrity: sha512-6fPc+R4ihwqP6N/aIv2f1gMH8lOVtWQHoqC4yK6oSDVVocumAsfCqjkXnqiYMhmMwS/mEHLp7Vehlt3ql6lEig==}
    engines: {node: '>=8'}

  supports-color@7.2.0:
    resolution: {integrity: sha512-qpCAvRl9stuOHveKsn7HncJRvv501qIacKzQlO/+Lwxc9+0q2wLyv4Dfvt80/DPn2pqOBsJdDiogXGR9+OvwRw==}
    engines: {node: '>=8'}

  supports-color@8.1.1:
    resolution: {integrity: sha512-MpUEN2OodtUzxvKQl72cUF7RQ5EiHsGvSsVG0ia9c5RbWGL2CI4C7EpPS8UTBIplnlzZiNuV56w+FuNxy3ty2Q==}
    engines: {node: '>=10'}

  supports-preserve-symlinks-flag@1.0.0:
    resolution: {integrity: sha512-ot0WnXS9fgdkgIcePe6RHNk1WA8+muPa6cSjeR3V8K27q9BB1rTE3R1p7Hv0z1ZyAc8s6Vvv8DIyWf681MAt0w==}
    engines: {node: '>= 0.4'}

  synckit@0.9.2:
    resolution: {integrity: sha512-vrozgXDQwYO72vHjUb/HnFbQx1exDjoKzqx23aXEg2a9VIg2TSFZ8FmeZpTjUCFMYw7mpX4BE2SFu8wI7asYsw==}
    engines: {node: ^14.18.0 || >=16.0.0}

  tapable@2.2.1:
    resolution: {integrity: sha512-GNzQvQTOIP6RyTfE2Qxb8ZVlNmw0n88vp1szwWRimP02mnTsx3Wtn5qRdqY9w2XduFNUgvOwhNnQsjwCp+kqaQ==}
    engines: {node: '>=6'}

  tar@6.2.1:
    resolution: {integrity: sha512-DZ4yORTwrbTj/7MZYq2w+/ZFdI6OZ/f9SFHR+71gIVUZhOQPHzVCLpvRnPgyaMpfWxxk/4ONva3GQSyNIKRv6A==}
    engines: {node: '>=10'}

  tar@7.4.3:
    resolution: {integrity: sha512-5S7Va8hKfV7W5U6g3aYxXmlPoZVAwUMy9AOKyF2fVuZa2UD3qZjg578OrLRt8PcNN1PleVaL/5/yYATNL0ICUw==}
    engines: {node: '>=18'}

  thread-stream@3.1.0:
    resolution: {integrity: sha512-OqyPZ9u96VohAyMfJykzmivOrY2wfMSf3C5TtFJVgN+Hm6aj+voFhlK+kZEIv2FBh1X6Xp3DlnCOfEQ3B2J86A==}

  tinyglobby@0.2.10:
    resolution: {integrity: sha512-Zc+8eJlFMvgatPZTl6A9L/yht8QqdmUNtURHaKZLmKBE12hNPSrqNkUp2cs3M/UKmNVVAMFQYSjYIVHDjW5zew==}
    engines: {node: '>=12.0.0'}

  to-regex-range@5.0.1:
    resolution: {integrity: sha512-65P7iz6X5yEr1cwcgvQxbbIw7Uk3gOy5dIdtZ4rDveLqhrdJP+Li/Hx6tyK0NEb+2GCyneCMJiGqrADCSNk8sQ==}
    engines: {node: '>=8.0'}

  toidentifier@1.0.1:
    resolution: {integrity: sha512-o5sSPKEkg/DIQNmH43V0/uerLrpzVedkUh8tGNvaeXpfpuwjKenlSox/2O/BTlZUtEe+JG7s5YhEz608PlAHRA==}
    engines: {node: '>=0.6'}

  tr46@0.0.3:
    resolution: {integrity: sha512-N3WMsuqV66lT30CrXNbEjx4GEwlow3v6rr4mCcv6prnfwhS01rkgyFdjPNBYd9br7LpXV1+Emh01fHnq2Gdgrw==}

  tree-kill@1.2.2:
    resolution: {integrity: sha512-L0Orpi8qGpRG//Nd+H90vFB+3iHnue1zSSGmNOOCh1GLJ7rUKVwV2HvijphGQS2UmhUZewS9VgvxYIdgr+fG1A==}
    hasBin: true

  ts-api-utils@2.0.0:
    resolution: {integrity: sha512-xCt/TOAc+EOHS1XPnijD3/yzpH6qg2xppZO1YDqGoVsNXfQfzHpOdNuXwrwOU8u4ITXJyDCTyt8w5g1sZv9ynQ==}
    engines: {node: '>=18.12'}
    peerDependencies:
      typescript: '>=4.8.4'

  ts-node@10.9.2:
    resolution: {integrity: sha512-f0FFpIdcHgn8zcPSbf1dRevwt047YMnaiJM3u2w2RewrB+fob/zePZcrOyQoLMMO7aBIddLcQIEK5dYjkLnGrQ==}
    hasBin: true
    peerDependencies:
      '@swc/core': '>=1.2.50'
      '@swc/wasm': '>=1.2.50'
      '@types/node': '*'
      typescript: '>=2.7'
    peerDependenciesMeta:
      '@swc/core':
        optional: true
      '@swc/wasm':
        optional: true

  tsconfig-paths@3.15.0:
    resolution: {integrity: sha512-2Ac2RgzDe/cn48GvOe3M+o82pEFewD3UPbyoUHHdKasHwJKjds4fLXWf/Ux5kATBKN20oaFGu+jbElp1pos0mg==}

  tslib@1.14.1:
    resolution: {integrity: sha512-Xni35NKzjgMrwevysHTCArtLDpPvye8zV/0E4EyYn43P7/7qvQwPh9BGkHewbMulVntbigmcT7rdX3BNo9wRJg==}

  tslib@2.8.1:
    resolution: {integrity: sha512-oJFu94HQb+KVduSUQL7wnpmqnfmLsOA/nAh6b6EH0wCEoK0/mPeXU6c3wKDV83MkOuHPRHtSXKKU99IBazS/2w==}

  type-check@0.4.0:
    resolution: {integrity: sha512-XleUoc9uwGXqjWwXaUTZAmzMcFZ5858QA2vvx1Ur5xIcixXIP+8LnFDgRplU30us6teqdlskFfu+ae4K79Ooew==}
    engines: {node: '>= 0.8.0'}

  type-is@1.6.18:
    resolution: {integrity: sha512-TkRKr9sUTxEH8MdfuCSP7VizJyzRNMjj2J2do2Jr3Kym598JVdEksuzPQCnlFPW4ky9Q+iA+ma9BGm06XQBy8g==}
    engines: {node: '>= 0.6'}

  typed-array-buffer@1.0.3:
    resolution: {integrity: sha512-nAYYwfY3qnzX30IkA6AQZjVbtK6duGontcQm1WSG1MD94YLqK0515GNApXkoxKOWMusVssAHWLh9SeaoefYFGw==}
    engines: {node: '>= 0.4'}

  typed-array-byte-length@1.0.3:
    resolution: {integrity: sha512-BaXgOuIxz8n8pIq3e7Atg/7s+DpiYrxn4vdot3w9KbnBhcRQq6o3xemQdIfynqSeXeDrF32x+WvfzmOjPiY9lg==}
    engines: {node: '>= 0.4'}

  typed-array-byte-offset@1.0.4:
    resolution: {integrity: sha512-bTlAFB/FBYMcuX81gbL4OcpH5PmlFHqlCCpAl8AlEzMz5k53oNDvN8p1PNOWLEmI2x4orp3raOFB51tv9X+MFQ==}
    engines: {node: '>= 0.4'}

  typed-array-length@1.0.7:
    resolution: {integrity: sha512-3KS2b+kL7fsuk/eJZ7EQdnEmQoaho/r6KUef7hxvltNA5DR8NAUM+8wJMbJyZ4G9/7i3v5zPBIMN5aybAh2/Jg==}
    engines: {node: '>= 0.4'}

  typescript-eslint@8.19.1:
    resolution: {integrity: sha512-LKPUQpdEMVOeKluHi8md7rwLcoXHhwvWp3x+sJkMuq3gGm9yaYJtPo8sRZSblMFJ5pcOGCAak/scKf1mvZDlQw==}
    engines: {node: ^18.18.0 || ^20.9.0 || >=21.1.0}
    peerDependencies:
      eslint: ^8.57.0 || ^9.0.0
      typescript: '>=4.8.4 <5.8.0'

  typescript@5.5.3:
    resolution: {integrity: sha512-/hreyEujaB0w76zKo6717l3L0o/qEUtRgdvUBvlkhoWeOVMjMuHNHk0BRBzikzuGDqNmPQbg5ifMEqsHLiIUcQ==}
    engines: {node: '>=14.17'}
    hasBin: true

  unbox-primitive@1.1.0:
    resolution: {integrity: sha512-nWJ91DjeOkej/TA8pXQ3myruKpKEYgqvpw9lz4OPHj/NWFNluYrjbz9j01CJ8yKQd2g4jFoOkINCTW2I5LEEyw==}
    engines: {node: '>= 0.4'}

  undici-types@6.19.8:
    resolution: {integrity: sha512-ve2KP6f/JnbPBFyobGHuerC9g1FYGn/F8n1LWTwNxCEzd6IfqTwUQcNXgEtmmQ6DlRrC1hrSrBnCZPokRrDHjw==}

  universalify@0.1.2:
    resolution: {integrity: sha512-rBJeI5CXAlmy1pV+617WB9J63U6XcazHHF2f2dbJix4XzpUF0RS3Zbj0FGIOCAva5P/d/GBOYaACQ1w+0azUkg==}
    engines: {node: '>= 4.0.0'}

  universalify@2.0.1:
    resolution: {integrity: sha512-gptHNQghINnc/vTGIk0SOFGFNXw7JVrlRUtConJRlvaw6DuX0wO5Jeko9sWrMBhh+PsYAZ7oXAiOnf/UKogyiw==}
    engines: {node: '>= 10.0.0'}

  unpipe@1.0.0:
    resolution: {integrity: sha512-pjy2bYhSsufwWlKwPc+l3cN7+wuJlK6uz0YdJEOlQDbl6jo/YlPi4mb8agUkVC8BF7V8NuzeyPNqRksA3hztKQ==}
    engines: {node: '>= 0.8'}

  update-browserslist-db@1.1.1:
    resolution: {integrity: sha512-R8UzCaa9Az+38REPiJ1tXlImTJXlVfgHZsglwBD/k6nj76ctsH1E3q4doGrukiLQd3sGQYu56r5+lo5r94l29A==}
    hasBin: true
    peerDependencies:
      browserslist: '>= 4.21.0'

  uri-js@4.4.1:
    resolution: {integrity: sha512-7rKUyy33Q1yc98pQ1DAmLtwX109F7TIfWlW1Ydo8Wl1ii1SeHieeh0HHfPeL2fMXK6z0s8ecKs9frCuLJvndBg==}

  use-sync-external-store@1.2.2:
    resolution: {integrity: sha512-PElTlVMwpblvbNqQ82d2n6RjStvdSoNe9FG28kNfz3WiXilJm4DdNkEzRhCZuIDwY8U08WVihhGR5iRqAwfDiw==}
    peerDependencies:
      react: ^16.8.0 || ^17.0.0 || ^18.0.0

  utils-merge@1.0.1:
    resolution: {integrity: sha512-pMZTvIkT1d+TFGvDOqodOclx0QWkkgi6Tdoa8gC8ffGAAqz9pzPTZWAybbsHHoED/ztMtkv/VoYTYyShUn81hA==}
    engines: {node: '>= 0.4.0'}

  uuid@10.0.0:
    resolution: {integrity: sha512-8XkAphELsDnEGrDxUOHB3RGvXz6TeuYSGEZBOjtTtPm2lwhGBjLgOzLHB63IUWfBpNucQjND6d3AOudO+H3RWQ==}
    hasBin: true

  v8-compile-cache-lib@3.0.1:
    resolution: {integrity: sha512-wa7YjyUGfNZngI/vtK0UHAN+lgDCxBPCylVXGp0zu59Fz5aiGtNXaq3DhIov063MorB+VfufLh3JlF2KdTK3xg==}

  vary@1.1.2:
    resolution: {integrity: sha512-BNGbWLfd0eUPabhkXUVm0j8uuvREyTh5ovRa/dyow/BqAbZJyC+5fU+IzQOzmAKzYqYRAISoRhdQr3eIZ/PXqg==}
    engines: {node: '>= 0.8'}

  vite-plugin-static-copy@1.0.6:
    resolution: {integrity: sha512-3uSvsMwDVFZRitqoWHj0t4137Kz7UynnJeq1EZlRW7e25h2068fyIZX4ORCCOAkfp1FklGxJNVJBkBOD+PZIew==}
    engines: {node: ^18.0.0 || >=20.0.0}
    peerDependencies:
      vite: ^5.0.0

  vite@5.4.11:
    resolution: {integrity: sha512-c7jFQRklXua0mTzneGW9QVyxFjUgwcihC4bXEtujIo2ouWCe1Ajt/amn2PCxYnhYfd5k09JX3SB7OYWFKYqj8Q==}
    engines: {node: ^18.0.0 || >=20.0.0}
    hasBin: true
    peerDependencies:
      '@types/node': ^18.0.0 || >=20.0.0
      less: '*'
      lightningcss: ^1.21.0
      sass: '*'
      sass-embedded: '*'
      stylus: '*'
      sugarss: '*'
      terser: ^5.4.0
    peerDependenciesMeta:
      '@types/node':
        optional: true
      less:
        optional: true
      lightningcss:
        optional: true
      sass:
        optional: true
      sass-embedded:
        optional: true
      stylus:
        optional: true
      sugarss:
        optional: true
      terser:
        optional: true

  wasm-pack@0.13.1:
    resolution: {integrity: sha512-P9exD4YkjpDbw68xUhF3MDm/CC/3eTmmthyG5bHJ56kalxOTewOunxTke4SyF8MTXV6jUtNjXggPgrGmMtczGg==}
    hasBin: true

  webidl-conversions@3.0.1:
    resolution: {integrity: sha512-2JAn3z8AR6rjK8Sm8orRC0h/bcl/DqL7tRPdGZ4I1CjdF+EaMLmYxBHyXuKL849eucPFhvBoxMsflfOb8kxaeQ==}

  whatwg-url@5.0.0:
    resolution: {integrity: sha512-saE57nupxk6v3HY35+jzBwYa0rKSy0XR8JSxZPwgLr7ys0IBzhGviA1/TUGJLmSVqs8pb9AnvICXEuOHLprYTw==}

  which-boxed-primitive@1.1.1:
    resolution: {integrity: sha512-TbX3mj8n0odCBFVlY8AxkqcHASw3L60jIuF8jFP78az3C2YhmGvqbHBpAjTRH2/xqYunrJ9g1jSyjCjpoWzIAA==}
    engines: {node: '>= 0.4'}

  which-builtin-type@1.2.1:
    resolution: {integrity: sha512-6iBczoX+kDQ7a3+YJBnh3T+KZRxM/iYNPXicqk66/Qfm1b93iu+yOImkg0zHbj5LNOcNv1TEADiZ0xa34B4q6Q==}
    engines: {node: '>= 0.4'}

  which-collection@1.0.2:
    resolution: {integrity: sha512-K4jVyjnBdgvc86Y6BkaLZEN933SwYOuBFkdmBu9ZfkcAbdVbpITnDmjvZ/aQjRXQrv5EPkTnD1s39GiiqbngCw==}
    engines: {node: '>= 0.4'}

  which-typed-array@1.1.18:
    resolution: {integrity: sha512-qEcY+KJYlWyLH9vNbsr6/5j59AXk5ni5aakf8ldzBvGde6Iz4sxZGkJyWSAueTG7QhOvNRYb1lDdFmL5Td0QKA==}
    engines: {node: '>= 0.4'}

  which@2.0.2:
    resolution: {integrity: sha512-BLI3Tl1TW3Pvl70l3yq3Y64i+awpwXqsGBYWkkqMtnbXgrMD+yj7rhW0kuEDxzJaYXGjEW5ogapKNMEKNMjibA==}
    engines: {node: '>= 8'}
    hasBin: true

  word-wrap@1.2.5:
    resolution: {integrity: sha512-BN22B5eaMMI9UMtjrGd5g5eCYPpCPDUy0FJXbYsaT5zYxjFOckS53SQDE3pWkVoWpHXVb3BrYcEN4Twa55B5cA==}
    engines: {node: '>=0.10.0'}

  wrap-ansi@7.0.0:
    resolution: {integrity: sha512-YVGIj2kamLSTxw6NsZjoBxfSwsn0ycdesmc4p+Q21c5zPuZ1pl+NfxVdxPtdHvmNVOQ6XSYG4AUtyt/Fi7D16Q==}
    engines: {node: '>=10'}

  wrap-ansi@8.1.0:
    resolution: {integrity: sha512-si7QWI6zUMq56bESFvagtmzMdGOtoxfR+Sez11Mobfc7tm+VkUckk9bW2UeffTGVUbOksxmSw0AA2gs8g71NCQ==}
    engines: {node: '>=12'}

  wrappy@1.0.2:
    resolution: {integrity: sha512-l4Sp/DRseor9wL6EvV2+TuQn63dMkPjZ/sp9XkghTEbV9KlPS1xUsZ3u7/IQO4wxtcFB4bgpQPRcR3QCvezPcQ==}

  ws@8.18.0:
    resolution: {integrity: sha512-8VbfWfHLbbwu3+N6OKsOMpBdT4kXPDDB9cJk2bJ6mh9ucxdlnNvH1e+roYkKmN9Nxw2yjz7VzeO9oOz2zJ04Pw==}
    engines: {node: '>=10.0.0'}
    peerDependencies:
      bufferutil: ^4.0.1
      utf-8-validate: '>=5.0.2'
    peerDependenciesMeta:
      bufferutil:
        optional: true
      utf-8-validate:
        optional: true

  y18n@5.0.8:
    resolution: {integrity: sha512-0pfFzegeDWJHJIAmTLRP2DwHjdF5s7jo9tuztdQxAhINCdvS+3nGINqPd00AphqJR/0LhANUS6/+7SCb98YOfA==}
    engines: {node: '>=10'}

  yallist@3.1.1:
    resolution: {integrity: sha512-a4UGQaWPH59mOXUYnAG2ewncQS4i4F43Tv3JoAM+s2VDAmS9NsK8GpDMLrCHPksFT7h3K6TOoUNn2pb7RoXx4g==}

  yallist@4.0.0:
    resolution: {integrity: sha512-3wdGidZyq5PB084XLES5TpOSRA3wjXAlIWMhum2kRcv/41Sn2emQ0dycQW4uZXLejwKvg6EsvbdlVL+FYEct7A==}

  yallist@5.0.0:
    resolution: {integrity: sha512-YgvUTfwqyc7UXVMrB+SImsVYSmTS8X/tSrtdNZMImM+n7+QTriRXyXim0mBrTXNeqzVF0KWGgHPeiyViFFrNDw==}
    engines: {node: '>=18'}

  yargs-parser@21.1.1:
    resolution: {integrity: sha512-tVpsJW7DdjecAiFpbIB1e3qxIQsE6NoPc5/eTdrbbIC4h0LVsWhnoa3g+m2HclBIujHzsxZ4VJVA+GUuc2/LBw==}
    engines: {node: '>=12'}

  yargs@17.7.2:
    resolution: {integrity: sha512-7dSzzRQ++CKnNI/krKnYRV7JKKPUXMEh61soaHKg9mrWEhzFWhFnxPxGl+69cD1Ou63C13NUPCnmIcrvqCuM6w==}
    engines: {node: '>=12'}

  yn@3.1.1:
    resolution: {integrity: sha512-Ux4ygGWsu2c7isFWe8Yu1YluJmqVhxqK2cLXNQA5AcC3QfbGNpM7fu0Y8b/z16pXLnFxZYvWhd3fhBY9DLmC6Q==}
    engines: {node: '>=6'}

  yocto-queue@0.1.0:
    resolution: {integrity: sha512-rVksvsnNCdJ/ohGc6xgPwyN8eheCxsiLM8mxuE/t/mOVqJewPuO1miLpTHQiRgTKCLexL4MeAFVagts7HmNZ2Q==}
    engines: {node: '>=10'}

  zustand@4.5.5:
    resolution: {integrity: sha512-+0PALYNJNgK6hldkgDq2vLrw5f6g/jCInz52n9RTpropGgeAf/ioFUCdtsjCqu4gNhW9D01rUQBROoRjdzyn2Q==}
    engines: {node: '>=12.7.0'}
    peerDependencies:
      '@types/react': '>=16.8'
      immer: '>=9.0.6'
      react: '>=16.8'
    peerDependenciesMeta:
      '@types/react':
        optional: true
      immer:
        optional: true
      react:
        optional: true

snapshots:

  '@ampproject/remapping@2.3.0':
    dependencies:
      '@jridgewell/gen-mapping': 0.3.8
      '@jridgewell/trace-mapping': 0.3.25

  '@apidevtools/json-schema-ref-parser@11.7.3':
    dependencies:
      '@jsdevtools/ono': 7.1.3
      '@types/json-schema': 7.0.15
      js-yaml: 4.1.0

  '@babel/code-frame@7.26.2':
    dependencies:
      '@babel/helper-validator-identifier': 7.25.9
      js-tokens: 4.0.0
      picocolors: 1.1.1

  '@babel/compat-data@7.26.3': {}

  '@babel/core@7.26.0':
    dependencies:
      '@ampproject/remapping': 2.3.0
      '@babel/code-frame': 7.26.2
      '@babel/generator': 7.26.3
      '@babel/helper-compilation-targets': 7.25.9
      '@babel/helper-module-transforms': 7.26.0(@babel/core@7.26.0)
      '@babel/helpers': 7.26.0
      '@babel/parser': 7.26.3
      '@babel/template': 7.25.9
      '@babel/traverse': 7.26.4
      '@babel/types': 7.26.3
      convert-source-map: 2.0.0
      debug: 4.4.0
      gensync: 1.0.0-beta.2
      json5: 2.2.3
      semver: 6.3.1
    transitivePeerDependencies:
      - supports-color

  '@babel/generator@7.26.3':
    dependencies:
      '@babel/parser': 7.26.3
      '@babel/types': 7.26.3
      '@jridgewell/gen-mapping': 0.3.8
      '@jridgewell/trace-mapping': 0.3.25
      jsesc: 3.1.0

  '@babel/helper-compilation-targets@7.25.9':
    dependencies:
      '@babel/compat-data': 7.26.3
      '@babel/helper-validator-option': 7.25.9
      browserslist: 4.24.3
      lru-cache: 5.1.1
      semver: 6.3.1

  '@babel/helper-module-imports@7.25.9':
    dependencies:
      '@babel/traverse': 7.26.4
      '@babel/types': 7.26.3
    transitivePeerDependencies:
      - supports-color

  '@babel/helper-module-transforms@7.26.0(@babel/core@7.26.0)':
    dependencies:
      '@babel/core': 7.26.0
      '@babel/helper-module-imports': 7.25.9
      '@babel/helper-validator-identifier': 7.25.9
      '@babel/traverse': 7.26.4
    transitivePeerDependencies:
      - supports-color

  '@babel/helper-plugin-utils@7.25.9': {}

  '@babel/helper-string-parser@7.25.9': {}

  '@babel/helper-validator-identifier@7.25.9': {}

  '@babel/helper-validator-option@7.25.9': {}

  '@babel/helpers@7.26.0':
    dependencies:
      '@babel/template': 7.25.9
      '@babel/types': 7.26.3

  '@babel/parser@7.26.3':
    dependencies:
      '@babel/types': 7.26.3

  '@babel/plugin-transform-react-jsx-self@7.25.9(@babel/core@7.26.0)':
    dependencies:
      '@babel/core': 7.26.0
      '@babel/helper-plugin-utils': 7.25.9

  '@babel/plugin-transform-react-jsx-source@7.25.9(@babel/core@7.26.0)':
    dependencies:
      '@babel/core': 7.26.0
      '@babel/helper-plugin-utils': 7.25.9

  '@babel/template@7.25.9':
    dependencies:
      '@babel/code-frame': 7.26.2
      '@babel/parser': 7.26.3
      '@babel/types': 7.26.3

  '@babel/traverse@7.26.4':
    dependencies:
      '@babel/code-frame': 7.26.2
      '@babel/generator': 7.26.3
      '@babel/parser': 7.26.3
      '@babel/template': 7.25.9
      '@babel/types': 7.26.3
      debug: 4.4.0
      globals: 11.12.0
    transitivePeerDependencies:
      - supports-color

  '@babel/types@7.26.3':
    dependencies:
      '@babel/helper-string-parser': 7.25.9
      '@babel/helper-validator-identifier': 7.25.9

  '@cspotcode/source-map-support@0.8.1':
    dependencies:
      '@jridgewell/trace-mapping': 0.3.9

  '@datastructures-js/queue@4.2.3': {}

  '@esbuild/aix-ppc64@0.21.5':
    optional: true

  '@esbuild/android-arm64@0.21.5':
    optional: true

  '@esbuild/android-arm@0.21.5':
    optional: true

  '@esbuild/android-x64@0.21.5':
    optional: true

  '@esbuild/darwin-arm64@0.21.5':
    optional: true

  '@esbuild/darwin-x64@0.21.5':
    optional: true

  '@esbuild/freebsd-arm64@0.21.5':
    optional: true

  '@esbuild/freebsd-x64@0.21.5':
    optional: true

  '@esbuild/linux-arm64@0.21.5':
    optional: true

  '@esbuild/linux-arm@0.21.5':
    optional: true

  '@esbuild/linux-ia32@0.21.5':
    optional: true

  '@esbuild/linux-loong64@0.21.5':
    optional: true

  '@esbuild/linux-mips64el@0.21.5':
    optional: true

  '@esbuild/linux-ppc64@0.21.5':
    optional: true

  '@esbuild/linux-riscv64@0.21.5':
    optional: true

  '@esbuild/linux-s390x@0.21.5':
    optional: true

  '@esbuild/linux-x64@0.21.5':
    optional: true

  '@esbuild/netbsd-x64@0.21.5':
    optional: true

  '@esbuild/openbsd-x64@0.21.5':
    optional: true

  '@esbuild/sunos-x64@0.21.5':
    optional: true

  '@esbuild/win32-arm64@0.21.5':
    optional: true

  '@esbuild/win32-ia32@0.21.5':
    optional: true

  '@esbuild/win32-x64@0.21.5':
    optional: true

  '@eslint-community/eslint-utils@4.4.1(eslint@9.17.0)':
    dependencies:
      eslint: 9.17.0
      eslint-visitor-keys: 3.4.3

  '@eslint-community/regexpp@4.12.1': {}

  '@eslint/config-array@0.19.1':
    dependencies:
      '@eslint/object-schema': 2.1.5
      debug: 4.4.0
      minimatch: 3.1.2
    transitivePeerDependencies:
      - supports-color

  '@eslint/core@0.9.1':
    dependencies:
      '@types/json-schema': 7.0.15

  '@eslint/eslintrc@3.2.0':
    dependencies:
      ajv: 6.12.6
      debug: 4.4.0
      espree: 10.3.0
      globals: 14.0.0
      ignore: 5.3.2
      import-fresh: 3.3.0
      js-yaml: 4.1.0
      minimatch: 3.1.2
      strip-json-comments: 3.1.1
    transitivePeerDependencies:
      - supports-color

  '@eslint/js@9.17.0': {}

  '@eslint/object-schema@2.1.5': {}

  '@eslint/plugin-kit@0.2.4':
    dependencies:
      levn: 0.4.1

  '@humanfs/core@0.19.1': {}

  '@humanfs/node@0.16.6':
    dependencies:
      '@humanfs/core': 0.19.1
      '@humanwhocodes/retry': 0.3.1

  '@humanwhocodes/module-importer@1.0.1': {}

  '@humanwhocodes/retry@0.3.1': {}

  '@humanwhocodes/retry@0.4.1': {}

  '@isaacs/cliui@8.0.2':
    dependencies:
      string-width: 5.1.2
      string-width-cjs: string-width@4.2.3
      strip-ansi: 7.1.0
      strip-ansi-cjs: strip-ansi@6.0.1
      wrap-ansi: 8.1.0
      wrap-ansi-cjs: wrap-ansi@7.0.0

  '@isaacs/fs-minipass@4.0.1':
    dependencies:
      minipass: 7.1.2

  '@jridgewell/gen-mapping@0.3.8':
    dependencies:
      '@jridgewell/set-array': 1.2.1
      '@jridgewell/sourcemap-codec': 1.5.0
      '@jridgewell/trace-mapping': 0.3.25

  '@jridgewell/resolve-uri@3.1.2': {}

  '@jridgewell/set-array@1.2.1': {}

  '@jridgewell/sourcemap-codec@1.5.0': {}

  '@jridgewell/trace-mapping@0.3.25':
    dependencies:
      '@jridgewell/resolve-uri': 3.1.2
      '@jridgewell/sourcemap-codec': 1.5.0

  '@jridgewell/trace-mapping@0.3.9':
    dependencies:
      '@jridgewell/resolve-uri': 3.1.2
      '@jridgewell/sourcemap-codec': 1.5.0

  '@jsdevtools/ono@7.1.3': {}

  '@nodelib/fs.scandir@2.1.5':
    dependencies:
      '@nodelib/fs.stat': 2.0.5
      run-parallel: 1.2.0

  '@nodelib/fs.stat@2.0.5': {}

  '@nodelib/fs.walk@1.2.8':
    dependencies:
      '@nodelib/fs.scandir': 2.1.5
      fastq: 1.18.0

  '@nolyfill/is-core-module@1.0.39': {}

  '@pkgjs/parseargs@0.11.0':
    optional: true

  '@pkgr/core@0.1.1': {}

  '@rollup/plugin-typescript@11.1.6(rollup@4.30.1)(tslib@2.8.1)(typescript@5.5.3)':
    dependencies:
      '@rollup/pluginutils': 5.1.4(rollup@4.30.1)
      resolve: 1.22.10
      typescript: 5.5.3
    optionalDependencies:
      rollup: 4.30.1
      tslib: 2.8.1

  '@rollup/pluginutils@5.1.4(rollup@4.30.1)':
    dependencies:
      '@types/estree': 1.0.6
      estree-walker: 2.0.2
      picomatch: 4.0.2
    optionalDependencies:
      rollup: 4.30.1

  '@rollup/rollup-android-arm-eabi@4.30.1':
    optional: true

  '@rollup/rollup-android-arm64@4.30.1':
    optional: true

  '@rollup/rollup-darwin-arm64@4.30.1':
    optional: true

  '@rollup/rollup-darwin-x64@4.30.1':
    optional: true

  '@rollup/rollup-freebsd-arm64@4.30.1':
    optional: true

  '@rollup/rollup-freebsd-x64@4.30.1':
    optional: true

  '@rollup/rollup-linux-arm-gnueabihf@4.30.1':
    optional: true

  '@rollup/rollup-linux-arm-musleabihf@4.30.1':
    optional: true

  '@rollup/rollup-linux-arm64-gnu@4.30.1':
    optional: true

  '@rollup/rollup-linux-arm64-musl@4.30.1':
    optional: true

  '@rollup/rollup-linux-loongarch64-gnu@4.30.1':
    optional: true

  '@rollup/rollup-linux-powerpc64le-gnu@4.30.1':
    optional: true

  '@rollup/rollup-linux-riscv64-gnu@4.30.1':
    optional: true

  '@rollup/rollup-linux-s390x-gnu@4.30.1':
    optional: true

  '@rollup/rollup-linux-x64-gnu@4.30.1':
    optional: true

  '@rollup/rollup-linux-x64-musl@4.30.1':
    optional: true

  '@rollup/rollup-win32-arm64-msvc@4.30.1':
    optional: true

  '@rollup/rollup-win32-ia32-msvc@4.30.1':
    optional: true

  '@rollup/rollup-win32-x64-msvc@4.30.1':
    optional: true

  '@rtsao/scc@1.1.0': {}

  '@tsconfig/node10@1.0.11': {}

  '@tsconfig/node12@1.0.11': {}

  '@tsconfig/node14@1.0.3': {}

  '@tsconfig/node16@1.0.4': {}

  '@types/babel__core@7.20.5':
    dependencies:
      '@babel/parser': 7.26.3
      '@babel/types': 7.26.3
      '@types/babel__generator': 7.6.8
      '@types/babel__template': 7.4.4
      '@types/babel__traverse': 7.20.6

  '@types/babel__generator@7.6.8':
    dependencies:
      '@babel/types': 7.26.3

  '@types/babel__template@7.4.4':
    dependencies:
      '@babel/parser': 7.26.3
      '@babel/types': 7.26.3

  '@types/babel__traverse@7.20.6':
    dependencies:
      '@babel/types': 7.26.3

  '@types/body-parser@1.19.5':
    dependencies:
      '@types/connect': 3.4.38
      '@types/node': 20.17.12

  '@types/connect@3.4.38':
    dependencies:
      '@types/node': 20.17.12

  '@types/estree@1.0.6': {}

  '@types/express-serve-static-core@4.19.6':
    dependencies:
      '@types/node': 20.17.12
      '@types/qs': 6.9.17
      '@types/range-parser': 1.2.7
      '@types/send': 0.17.4

  '@types/express@4.17.21':
    dependencies:
      '@types/body-parser': 1.19.5
      '@types/express-serve-static-core': 4.19.6
      '@types/qs': 6.9.17
      '@types/serve-static': 1.15.7

  '@types/fs-extra@11.0.4':
    dependencies:
      '@types/jsonfile': 6.1.4
      '@types/node': 20.17.12

  '@types/fs-extra@8.1.5':
    dependencies:
      '@types/node': 20.17.12

  '@types/glob@7.2.0':
    dependencies:
      '@types/minimatch': 5.1.2
      '@types/node': 20.17.12

  '@types/http-errors@2.0.4': {}

  '@types/json-schema@7.0.15': {}

  '@types/json5@0.0.29': {}

  '@types/jsonfile@6.1.4':
    dependencies:
      '@types/node': 20.17.12

  '@types/lodash@4.17.14': {}

  '@types/mime@1.3.5': {}

  '@types/minimatch@5.1.2': {}

  '@types/node-fetch@2.6.12':
    dependencies:
      '@types/node': 20.17.12
      form-data: 4.0.1

  '@types/node@20.17.12':
    dependencies:
      undici-types: 6.19.8

  '@types/prompts@2.4.9':
    dependencies:
      '@types/node': 20.17.12
      kleur: 3.0.3

  '@types/prop-types@15.7.14': {}

  '@types/qs@6.9.17': {}

  '@types/range-parser@1.2.7': {}

  '@types/react-dom@18.3.5(@types/react@18.3.18)':
    dependencies:
      '@types/react': 18.3.18

  '@types/react-reconciler@0.28.8':
    dependencies:
      '@types/react': 18.3.18

  '@types/react@18.3.18':
    dependencies:
      '@types/prop-types': 15.7.14
      csstype: 3.1.3

  '@types/send@0.17.4':
    dependencies:
      '@types/mime': 1.3.5
      '@types/node': 20.17.12

  '@types/serve-static@1.15.7':
    dependencies:
      '@types/http-errors': 2.0.4
      '@types/node': 20.17.12
      '@types/send': 0.17.4

  '@types/uuid@10.0.0': {}

  '@types/ws@8.5.13':
    dependencies:
      '@types/node': 20.17.12

  '@typescript-eslint/eslint-plugin@8.19.1(@typescript-eslint/parser@8.19.1(eslint@9.17.0)(typescript@5.5.3))(eslint@9.17.0)(typescript@5.5.3)':
    dependencies:
      '@eslint-community/regexpp': 4.12.1
      '@typescript-eslint/parser': 8.19.1(eslint@9.17.0)(typescript@5.5.3)
      '@typescript-eslint/scope-manager': 8.19.1
      '@typescript-eslint/type-utils': 8.19.1(eslint@9.17.0)(typescript@5.5.3)
      '@typescript-eslint/utils': 8.19.1(eslint@9.17.0)(typescript@5.5.3)
      '@typescript-eslint/visitor-keys': 8.19.1
      eslint: 9.17.0
      graphemer: 1.4.0
      ignore: 5.3.2
      natural-compare: 1.4.0
      ts-api-utils: 2.0.0(typescript@5.5.3)
      typescript: 5.5.3
    transitivePeerDependencies:
      - supports-color

  '@typescript-eslint/parser@8.19.1(eslint@9.17.0)(typescript@5.5.3)':
    dependencies:
      '@typescript-eslint/scope-manager': 8.19.1
      '@typescript-eslint/types': 8.19.1
      '@typescript-eslint/typescript-estree': 8.19.1(typescript@5.5.3)
      '@typescript-eslint/visitor-keys': 8.19.1
      debug: 4.4.0
      eslint: 9.17.0
      typescript: 5.5.3
    transitivePeerDependencies:
      - supports-color

  '@typescript-eslint/scope-manager@8.19.1':
    dependencies:
      '@typescript-eslint/types': 8.19.1
      '@typescript-eslint/visitor-keys': 8.19.1

  '@typescript-eslint/type-utils@8.19.1(eslint@9.17.0)(typescript@5.5.3)':
    dependencies:
      '@typescript-eslint/typescript-estree': 8.19.1(typescript@5.5.3)
      '@typescript-eslint/utils': 8.19.1(eslint@9.17.0)(typescript@5.5.3)
      debug: 4.4.0
      eslint: 9.17.0
      ts-api-utils: 2.0.0(typescript@5.5.3)
      typescript: 5.5.3
    transitivePeerDependencies:
      - supports-color

  '@typescript-eslint/types@8.19.1': {}

  '@typescript-eslint/typescript-estree@8.19.1(typescript@5.5.3)':
    dependencies:
      '@typescript-eslint/types': 8.19.1
      '@typescript-eslint/visitor-keys': 8.19.1
      debug: 4.4.0
      fast-glob: 3.3.3
      is-glob: 4.0.3
      minimatch: 9.0.5
      semver: 7.6.3
      ts-api-utils: 2.0.0(typescript@5.5.3)
      typescript: 5.5.3
    transitivePeerDependencies:
      - supports-color

  '@typescript-eslint/utils@8.19.1(eslint@9.17.0)(typescript@5.5.3)':
    dependencies:
      '@eslint-community/eslint-utils': 4.4.1(eslint@9.17.0)
      '@typescript-eslint/scope-manager': 8.19.1
      '@typescript-eslint/types': 8.19.1
      '@typescript-eslint/typescript-estree': 8.19.1(typescript@5.5.3)
      eslint: 9.17.0
      typescript: 5.5.3
    transitivePeerDependencies:
      - supports-color

  '@typescript-eslint/visitor-keys@8.19.1':
    dependencies:
      '@typescript-eslint/types': 8.19.1
      eslint-visitor-keys: 4.2.0

  '@vitejs/plugin-react@4.3.4(vite@5.4.11(@types/node@20.17.12))':
    dependencies:
      '@babel/core': 7.26.0
      '@babel/plugin-transform-react-jsx-self': 7.25.9(@babel/core@7.26.0)
      '@babel/plugin-transform-react-jsx-source': 7.25.9(@babel/core@7.26.0)
      '@types/babel__core': 7.20.5
      react-refresh: 0.14.2
      vite: 5.4.11(@types/node@20.17.12)
    transitivePeerDependencies:
      - supports-color

  accepts@1.3.8:
    dependencies:
      mime-types: 2.1.35
      negotiator: 0.6.3

  acorn-jsx@5.3.2(acorn@8.14.0):
    dependencies:
      acorn: 8.14.0

  acorn-walk@8.3.4:
    dependencies:
      acorn: 8.14.0

  acorn@8.14.0: {}

  ajv@6.12.6:
    dependencies:
      fast-deep-equal: 3.1.3
      fast-json-stable-stringify: 2.1.0
      json-schema-traverse: 0.4.1
      uri-js: 4.4.1

  ansi-regex@5.0.1: {}

  ansi-regex@6.1.0: {}

  ansi-styles@4.3.0:
    dependencies:
      color-convert: 2.0.1

  ansi-styles@6.2.1: {}

  anymatch@3.1.3:
    dependencies:
      normalize-path: 3.0.0
      picomatch: 2.3.1

  arg@4.1.3: {}

  argparse@2.0.1: {}

  array-buffer-byte-length@1.0.2:
    dependencies:
      call-bound: 1.0.3
      is-array-buffer: 3.0.5

  array-flatten@1.1.1: {}

  array-includes@3.1.8:
    dependencies:
      call-bind: 1.0.8
      define-properties: 1.2.1
      es-abstract: 1.23.9
      es-object-atoms: 1.0.0
      get-intrinsic: 1.2.7
      is-string: 1.1.1

  array-union@2.1.0: {}

  array.prototype.findlastindex@1.2.5:
    dependencies:
      call-bind: 1.0.8
      define-properties: 1.2.1
      es-abstract: 1.23.9
      es-errors: 1.3.0
      es-object-atoms: 1.0.0
      es-shim-unscopables: 1.0.2

  array.prototype.flat@1.3.3:
    dependencies:
      call-bind: 1.0.8
      define-properties: 1.2.1
      es-abstract: 1.23.9
      es-shim-unscopables: 1.0.2

  array.prototype.flatmap@1.3.3:
    dependencies:
      call-bind: 1.0.8
      define-properties: 1.2.1
      es-abstract: 1.23.9
      es-shim-unscopables: 1.0.2

  arraybuffer.prototype.slice@1.0.4:
    dependencies:
      array-buffer-byte-length: 1.0.2
      call-bind: 1.0.8
      define-properties: 1.2.1
      es-abstract: 1.23.9
      es-errors: 1.3.0
      get-intrinsic: 1.2.7
      is-array-buffer: 3.0.5

  asynckit@0.4.0: {}

  atomic-sleep@1.0.0: {}

  available-typed-arrays@1.0.7:
    dependencies:
      possible-typed-array-names: 1.0.0

  axios@0.26.1:
    dependencies:
      follow-redirects: 1.15.9
    transitivePeerDependencies:
      - debug

  balanced-match@1.0.2: {}

  binary-extensions@2.3.0: {}

  binary-install@1.1.0:
    dependencies:
      axios: 0.26.1
      rimraf: 3.0.2
      tar: 6.2.1
    transitivePeerDependencies:
      - debug

  body-parser@1.20.3:
    dependencies:
      bytes: 3.1.2
      content-type: 1.0.5
      debug: 2.6.9
      depd: 2.0.0
      destroy: 1.2.0
      http-errors: 2.0.0
      iconv-lite: 0.4.24
      on-finished: 2.4.1
      qs: 6.13.0
      raw-body: 2.5.2
      type-is: 1.6.18
      unpipe: 1.0.0
    transitivePeerDependencies:
      - supports-color

  brace-expansion@1.1.11:
    dependencies:
      balanced-match: 1.0.2
      concat-map: 0.0.1

  brace-expansion@2.0.1:
    dependencies:
      balanced-match: 1.0.2

  braces@3.0.3:
    dependencies:
      fill-range: 7.1.1

  browserslist@4.24.3:
    dependencies:
      caniuse-lite: 1.0.30001690
<<<<<<< HEAD
      electron-to-chromium: 1.5.78
=======
      electron-to-chromium: 1.5.79
>>>>>>> 47e60614
      node-releases: 2.0.19
      update-browserslist-db: 1.1.1(browserslist@4.24.3)

  bytes@3.1.2: {}

  call-bind-apply-helpers@1.0.1:
    dependencies:
      es-errors: 1.3.0
      function-bind: 1.1.2

  call-bind@1.0.8:
    dependencies:
      call-bind-apply-helpers: 1.0.1
      es-define-property: 1.0.1
      get-intrinsic: 1.2.7
      set-function-length: 1.2.2

  call-bound@1.0.3:
    dependencies:
      call-bind-apply-helpers: 1.0.1
      get-intrinsic: 1.2.7

  callsites@3.1.0: {}

  caniuse-lite@1.0.30001690: {}

  chalk@4.1.2:
    dependencies:
      ansi-styles: 4.3.0
      supports-color: 7.2.0

  chokidar@3.6.0:
    dependencies:
      anymatch: 3.1.3
      braces: 3.0.3
      glob-parent: 5.1.2
      is-binary-path: 2.1.0
      is-glob: 4.0.3
      normalize-path: 3.0.0
      readdirp: 3.6.0
    optionalDependencies:
      fsevents: 2.3.3

  chownr@2.0.0: {}

  chownr@3.0.0: {}

  cliui@8.0.1:
    dependencies:
      string-width: 4.2.3
      strip-ansi: 6.0.1
      wrap-ansi: 7.0.0

  color-convert@2.0.1:
    dependencies:
      color-name: 1.1.4

  color-name@1.1.4: {}

  colorette@1.4.0: {}

  colorette@2.0.20: {}

  combined-stream@1.0.8:
    dependencies:
      delayed-stream: 1.0.0

  concat-map@0.0.1: {}

  concurrently@9.1.2:
    dependencies:
      chalk: 4.1.2
      lodash: 4.17.21
      rxjs: 7.8.1
      shell-quote: 1.8.2
      supports-color: 8.1.1
      tree-kill: 1.2.2
      yargs: 17.7.2

  content-disposition@0.5.4:
    dependencies:
      safe-buffer: 5.2.1

  content-type@1.0.5: {}

  convert-source-map@2.0.0: {}

  cookie-signature@1.0.6: {}

  cookie@0.7.1: {}

  create-require@1.1.1: {}

  cross-spawn@7.0.6:
    dependencies:
      path-key: 3.1.1
      shebang-command: 2.0.0
      which: 2.0.2

  csstype@3.1.3: {}

  data-view-buffer@1.0.2:
    dependencies:
      call-bound: 1.0.3
      es-errors: 1.3.0
      is-data-view: 1.0.2

  data-view-byte-length@1.0.2:
    dependencies:
      call-bound: 1.0.3
      es-errors: 1.3.0
      is-data-view: 1.0.2

  data-view-byte-offset@1.0.1:
    dependencies:
      call-bound: 1.0.3
      es-errors: 1.3.0
      is-data-view: 1.0.2

  dateformat@4.6.3: {}

  debug@2.6.9:
    dependencies:
      ms: 2.0.0

  debug@3.2.7:
    dependencies:
      ms: 2.1.3

  debug@4.4.0:
    dependencies:
      ms: 2.1.3

  deep-is@0.1.4: {}

  define-data-property@1.1.4:
    dependencies:
      es-define-property: 1.0.1
      es-errors: 1.3.0
      gopd: 1.2.0

  define-properties@1.2.1:
    dependencies:
      define-data-property: 1.1.4
      has-property-descriptors: 1.0.2
      object-keys: 1.1.1

  delayed-stream@1.0.0: {}

  depd@2.0.0: {}

  destroy@1.2.0: {}

  diff@4.0.2: {}

  dir-glob@3.0.1:
    dependencies:
      path-type: 4.0.0

  doctrine@2.1.0:
    dependencies:
      esutils: 2.0.3

  dunder-proto@1.0.1:
    dependencies:
      call-bind-apply-helpers: 1.0.1
      es-errors: 1.3.0
      gopd: 1.2.0

  eastasianwidth@0.2.0: {}

  ee-first@1.1.1: {}

<<<<<<< HEAD
  electron-to-chromium@1.5.78: {}
=======
  electron-to-chromium@1.5.79: {}
>>>>>>> 47e60614

  emoji-regex@8.0.0: {}

  emoji-regex@9.2.2: {}

  encodeurl@1.0.2: {}

  encodeurl@2.0.0: {}

  end-of-stream@1.4.4:
    dependencies:
      once: 1.4.0

  enhanced-resolve@5.18.0:
    dependencies:
      graceful-fs: 4.2.11
      tapable: 2.2.1

  es-abstract@1.23.9:
    dependencies:
      array-buffer-byte-length: 1.0.2
      arraybuffer.prototype.slice: 1.0.4
      available-typed-arrays: 1.0.7
      call-bind: 1.0.8
      call-bound: 1.0.3
      data-view-buffer: 1.0.2
      data-view-byte-length: 1.0.2
      data-view-byte-offset: 1.0.1
      es-define-property: 1.0.1
      es-errors: 1.3.0
      es-object-atoms: 1.0.0
      es-set-tostringtag: 2.1.0
      es-to-primitive: 1.3.0
      function.prototype.name: 1.1.8
      get-intrinsic: 1.2.7
      get-proto: 1.0.1
      get-symbol-description: 1.1.0
      globalthis: 1.0.4
      gopd: 1.2.0
      has-property-descriptors: 1.0.2
      has-proto: 1.2.0
      has-symbols: 1.1.0
      hasown: 2.0.2
      internal-slot: 1.1.0
      is-array-buffer: 3.0.5
      is-callable: 1.2.7
      is-data-view: 1.0.2
      is-regex: 1.2.1
      is-shared-array-buffer: 1.0.4
      is-string: 1.1.1
      is-typed-array: 1.1.15
      is-weakref: 1.1.0
      math-intrinsics: 1.1.0
      object-inspect: 1.13.3
      object-keys: 1.1.1
      object.assign: 4.1.7
      own-keys: 1.0.1
      regexp.prototype.flags: 1.5.4
      safe-array-concat: 1.1.3
      safe-push-apply: 1.0.0
      safe-regex-test: 1.1.0
      set-proto: 1.0.0
      string.prototype.trim: 1.2.10
      string.prototype.trimend: 1.0.9
      string.prototype.trimstart: 1.0.8
      typed-array-buffer: 1.0.3
      typed-array-byte-length: 1.0.3
      typed-array-byte-offset: 1.0.4
      typed-array-length: 1.0.7
      unbox-primitive: 1.1.0
      which-typed-array: 1.1.18

  es-define-property@1.0.1: {}

  es-errors@1.3.0: {}

  es-object-atoms@1.0.0:
    dependencies:
      es-errors: 1.3.0

  es-set-tostringtag@2.1.0:
    dependencies:
      es-errors: 1.3.0
      get-intrinsic: 1.2.7
      has-tostringtag: 1.0.2
      hasown: 2.0.2

  es-shim-unscopables@1.0.2:
    dependencies:
      hasown: 2.0.2

  es-to-primitive@1.3.0:
    dependencies:
      is-callable: 1.2.7
      is-date-object: 1.1.0
      is-symbol: 1.1.1

  esbuild@0.21.5:
    optionalDependencies:
      '@esbuild/aix-ppc64': 0.21.5
      '@esbuild/android-arm': 0.21.5
      '@esbuild/android-arm64': 0.21.5
      '@esbuild/android-x64': 0.21.5
      '@esbuild/darwin-arm64': 0.21.5
      '@esbuild/darwin-x64': 0.21.5
      '@esbuild/freebsd-arm64': 0.21.5
      '@esbuild/freebsd-x64': 0.21.5
      '@esbuild/linux-arm': 0.21.5
      '@esbuild/linux-arm64': 0.21.5
      '@esbuild/linux-ia32': 0.21.5
      '@esbuild/linux-loong64': 0.21.5
      '@esbuild/linux-mips64el': 0.21.5
      '@esbuild/linux-ppc64': 0.21.5
      '@esbuild/linux-riscv64': 0.21.5
      '@esbuild/linux-s390x': 0.21.5
      '@esbuild/linux-x64': 0.21.5
      '@esbuild/netbsd-x64': 0.21.5
      '@esbuild/openbsd-x64': 0.21.5
      '@esbuild/sunos-x64': 0.21.5
      '@esbuild/win32-arm64': 0.21.5
      '@esbuild/win32-ia32': 0.21.5
      '@esbuild/win32-x64': 0.21.5

  escalade@3.2.0: {}

  escape-html@1.0.3: {}

  escape-string-regexp@4.0.0: {}

  eslint-config-prettier@9.1.0(eslint@9.17.0):
    dependencies:
      eslint: 9.17.0

  eslint-import-resolver-node@0.3.9:
    dependencies:
      debug: 3.2.7
      is-core-module: 2.16.1
      resolve: 1.22.10
    transitivePeerDependencies:
      - supports-color

  eslint-import-resolver-typescript@3.7.0(eslint-plugin-import@2.31.0)(eslint@9.17.0):
    dependencies:
      '@nolyfill/is-core-module': 1.0.39
      debug: 4.4.0
      enhanced-resolve: 5.18.0
      eslint: 9.17.0
      fast-glob: 3.3.3
      get-tsconfig: 4.8.1
      is-bun-module: 1.3.0
      is-glob: 4.0.3
      stable-hash: 0.0.4
    optionalDependencies:
      eslint-plugin-import: 2.31.0(@typescript-eslint/parser@8.19.1(eslint@9.17.0)(typescript@5.5.3))(eslint-import-resolver-typescript@3.7.0)(eslint@9.17.0)
    transitivePeerDependencies:
      - supports-color

  eslint-module-utils@2.12.0(@typescript-eslint/parser@8.19.1(eslint@9.17.0)(typescript@5.5.3))(eslint-import-resolver-node@0.3.9)(eslint-import-resolver-typescript@3.7.0)(eslint@9.17.0):
    dependencies:
      debug: 3.2.7
    optionalDependencies:
      '@typescript-eslint/parser': 8.19.1(eslint@9.17.0)(typescript@5.5.3)
      eslint: 9.17.0
      eslint-import-resolver-node: 0.3.9
      eslint-import-resolver-typescript: 3.7.0(eslint-plugin-import@2.31.0)(eslint@9.17.0)
    transitivePeerDependencies:
      - supports-color

  eslint-plugin-import@2.31.0(@typescript-eslint/parser@8.19.1(eslint@9.17.0)(typescript@5.5.3))(eslint-import-resolver-typescript@3.7.0)(eslint@9.17.0):
    dependencies:
      '@rtsao/scc': 1.1.0
      array-includes: 3.1.8
      array.prototype.findlastindex: 1.2.5
      array.prototype.flat: 1.3.3
      array.prototype.flatmap: 1.3.3
      debug: 3.2.7
      doctrine: 2.1.0
      eslint: 9.17.0
      eslint-import-resolver-node: 0.3.9
      eslint-module-utils: 2.12.0(@typescript-eslint/parser@8.19.1(eslint@9.17.0)(typescript@5.5.3))(eslint-import-resolver-node@0.3.9)(eslint-import-resolver-typescript@3.7.0)(eslint@9.17.0)
      hasown: 2.0.2
      is-core-module: 2.16.1
      is-glob: 4.0.3
      minimatch: 3.1.2
      object.fromentries: 2.0.8
      object.groupby: 1.0.3
      object.values: 1.2.1
      semver: 6.3.1
      string.prototype.trimend: 1.0.9
      tsconfig-paths: 3.15.0
    optionalDependencies:
      '@typescript-eslint/parser': 8.19.1(eslint@9.17.0)(typescript@5.5.3)
    transitivePeerDependencies:
      - eslint-import-resolver-typescript
      - eslint-import-resolver-webpack
      - supports-color

  eslint-plugin-prettier@5.2.1(eslint-config-prettier@9.1.0(eslint@9.17.0))(eslint@9.17.0)(prettier@3.4.2):
    dependencies:
      eslint: 9.17.0
      prettier: 3.4.2
      prettier-linter-helpers: 1.0.0
      synckit: 0.9.2
    optionalDependencies:
      eslint-config-prettier: 9.1.0(eslint@9.17.0)

  eslint-plugin-react-hooks@5.1.0(eslint@9.17.0):
    dependencies:
      eslint: 9.17.0

  eslint-plugin-react-refresh@0.4.16(eslint@9.17.0):
    dependencies:
      eslint: 9.17.0

  eslint-scope@8.2.0:
    dependencies:
      esrecurse: 4.3.0
      estraverse: 5.3.0

  eslint-visitor-keys@3.4.3: {}

  eslint-visitor-keys@4.2.0: {}

  eslint@9.17.0:
    dependencies:
      '@eslint-community/eslint-utils': 4.4.1(eslint@9.17.0)
      '@eslint-community/regexpp': 4.12.1
      '@eslint/config-array': 0.19.1
      '@eslint/core': 0.9.1
      '@eslint/eslintrc': 3.2.0
      '@eslint/js': 9.17.0
      '@eslint/plugin-kit': 0.2.4
      '@humanfs/node': 0.16.6
      '@humanwhocodes/module-importer': 1.0.1
      '@humanwhocodes/retry': 0.4.1
      '@types/estree': 1.0.6
      '@types/json-schema': 7.0.15
      ajv: 6.12.6
      chalk: 4.1.2
      cross-spawn: 7.0.6
      debug: 4.4.0
      escape-string-regexp: 4.0.0
      eslint-scope: 8.2.0
      eslint-visitor-keys: 4.2.0
      espree: 10.3.0
      esquery: 1.6.0
      esutils: 2.0.3
      fast-deep-equal: 3.1.3
      file-entry-cache: 8.0.0
      find-up: 5.0.0
      glob-parent: 6.0.2
      ignore: 5.3.2
      imurmurhash: 0.1.4
      is-glob: 4.0.3
      json-stable-stringify-without-jsonify: 1.0.1
      lodash.merge: 4.6.2
      minimatch: 3.1.2
      natural-compare: 1.4.0
      optionator: 0.9.4
    transitivePeerDependencies:
      - supports-color

  espree@10.3.0:
    dependencies:
      acorn: 8.14.0
      acorn-jsx: 5.3.2(acorn@8.14.0)
      eslint-visitor-keys: 4.2.0

  esquery@1.6.0:
    dependencies:
      estraverse: 5.3.0

  esrecurse@4.3.0:
    dependencies:
      estraverse: 5.3.0

  estraverse@5.3.0: {}

  estree-walker@2.0.2: {}

  esutils@2.0.3: {}

  etag@1.8.1: {}

  express@4.21.2:
    dependencies:
      accepts: 1.3.8
      array-flatten: 1.1.1
      body-parser: 1.20.3
      content-disposition: 0.5.4
      content-type: 1.0.5
      cookie: 0.7.1
      cookie-signature: 1.0.6
      debug: 2.6.9
      depd: 2.0.0
      encodeurl: 2.0.0
      escape-html: 1.0.3
      etag: 1.8.1
      finalhandler: 1.3.1
      fresh: 0.5.2
      http-errors: 2.0.0
      merge-descriptors: 1.0.3
      methods: 1.1.2
      on-finished: 2.4.1
      parseurl: 1.3.3
      path-to-regexp: 0.1.12
      proxy-addr: 2.0.7
      qs: 6.13.0
      range-parser: 1.2.1
      safe-buffer: 5.2.1
      send: 0.19.0
      serve-static: 1.16.2
      setprototypeof: 1.2.0
      statuses: 2.0.1
      type-is: 1.6.18
      utils-merge: 1.0.1
      vary: 1.1.2
    transitivePeerDependencies:
      - supports-color

  fast-copy@3.0.2: {}

  fast-deep-equal@3.1.3: {}

  fast-diff@1.3.0: {}

  fast-glob@3.3.3:
    dependencies:
      '@nodelib/fs.stat': 2.0.5
      '@nodelib/fs.walk': 1.2.8
      glob-parent: 5.1.2
      merge2: 1.4.1
      micromatch: 4.0.8

  fast-json-stable-stringify@2.1.0: {}

  fast-levenshtein@2.0.6: {}

  fast-redact@3.5.0: {}

  fast-safe-stringify@2.1.1: {}

  fastq@1.18.0:
    dependencies:
      reusify: 1.0.4

  fdir@6.4.2(picomatch@4.0.2):
    optionalDependencies:
      picomatch: 4.0.2

  file-entry-cache@8.0.0:
    dependencies:
      flat-cache: 4.0.1

  fill-range@7.1.1:
    dependencies:
      to-regex-range: 5.0.1

  finalhandler@1.3.1:
    dependencies:
      debug: 2.6.9
      encodeurl: 2.0.0
      escape-html: 1.0.3
      on-finished: 2.4.1
      parseurl: 1.3.3
      statuses: 2.0.1
      unpipe: 1.0.0
    transitivePeerDependencies:
      - supports-color

  find-up@5.0.0:
    dependencies:
      locate-path: 6.0.0
      path-exists: 4.0.0

  flat-cache@4.0.1:
    dependencies:
      flatted: 3.3.2
      keyv: 4.5.4

  flatted@3.3.2: {}

  follow-redirects@1.15.9: {}

  for-each@0.3.3:
    dependencies:
      is-callable: 1.2.7

  foreground-child@3.3.0:
    dependencies:
      cross-spawn: 7.0.6
      signal-exit: 4.1.0

  form-data@4.0.1:
    dependencies:
      asynckit: 0.4.0
      combined-stream: 1.0.8
      mime-types: 2.1.35

  forwarded@0.2.0: {}

  fresh@0.5.2: {}

  fs-extra@11.2.0:
    dependencies:
      graceful-fs: 4.2.11
      jsonfile: 6.1.0
      universalify: 2.0.1

  fs-extra@8.1.0:
    dependencies:
      graceful-fs: 4.2.11
      jsonfile: 4.0.0
      universalify: 0.1.2

  fs-minipass@2.1.0:
    dependencies:
      minipass: 3.3.6

  fs.realpath@1.0.0: {}

  fsevents@2.3.3:
    optional: true

  function-bind@1.1.2: {}

  function.prototype.name@1.1.8:
    dependencies:
      call-bind: 1.0.8
      call-bound: 1.0.3
      define-properties: 1.2.1
      functions-have-names: 1.2.3
      hasown: 2.0.2
      is-callable: 1.2.7

  functions-have-names@1.2.3: {}

  gensync@1.0.0-beta.2: {}

  get-caller-file@2.0.5: {}

  get-intrinsic@1.2.7:
    dependencies:
      call-bind-apply-helpers: 1.0.1
      es-define-property: 1.0.1
      es-errors: 1.3.0
      es-object-atoms: 1.0.0
      function-bind: 1.1.2
      get-proto: 1.0.1
      gopd: 1.2.0
      has-symbols: 1.1.0
      hasown: 2.0.2
      math-intrinsics: 1.1.0

  get-proto@1.0.1:
    dependencies:
      dunder-proto: 1.0.1
      es-object-atoms: 1.0.0

  get-symbol-description@1.1.0:
    dependencies:
      call-bound: 1.0.3
      es-errors: 1.3.0
      get-intrinsic: 1.2.7

  get-tsconfig@4.8.1:
    dependencies:
      resolve-pkg-maps: 1.0.0

  glob-parent@5.1.2:
    dependencies:
      is-glob: 4.0.3

  glob-parent@6.0.2:
    dependencies:
      is-glob: 4.0.3

  glob@10.4.5:
    dependencies:
      foreground-child: 3.3.0
      jackspeak: 3.4.3
      minimatch: 9.0.5
      minipass: 7.1.2
      package-json-from-dist: 1.0.1
      path-scurry: 1.11.1

  glob@11.0.0:
    dependencies:
      foreground-child: 3.3.0
      jackspeak: 4.0.2
      minimatch: 10.0.1
      minipass: 7.1.2
      package-json-from-dist: 1.0.1
      path-scurry: 2.0.0

  glob@7.2.3:
    dependencies:
      fs.realpath: 1.0.0
      inflight: 1.0.6
      inherits: 2.0.4
      minimatch: 3.1.2
      once: 1.4.0
      path-is-absolute: 1.0.1

  globals@11.12.0: {}

  globals@14.0.0: {}

  globals@15.14.0: {}

  globalthis@1.0.4:
    dependencies:
      define-properties: 1.2.1
      gopd: 1.2.0

  globby@10.0.1:
    dependencies:
      '@types/glob': 7.2.0
      array-union: 2.1.0
      dir-glob: 3.0.1
      fast-glob: 3.3.3
      glob: 7.2.3
      ignore: 5.3.2
      merge2: 1.4.1
      slash: 3.0.0

  gopd@1.2.0: {}

  graceful-fs@4.2.11: {}

  graphemer@1.4.0: {}

  has-bigints@1.1.0: {}

  has-flag@4.0.0: {}

  has-property-descriptors@1.0.2:
    dependencies:
      es-define-property: 1.0.1

  has-proto@1.2.0:
    dependencies:
      dunder-proto: 1.0.1

  has-symbols@1.1.0: {}

  has-tostringtag@1.0.2:
    dependencies:
      has-symbols: 1.1.0

  hasown@2.0.2:
    dependencies:
      function-bind: 1.1.2

  help-me@5.0.0: {}

  http-errors@2.0.0:
    dependencies:
      depd: 2.0.0
      inherits: 2.0.4
      setprototypeof: 1.2.0
      statuses: 2.0.1
      toidentifier: 1.0.1

  iconv-lite@0.4.24:
    dependencies:
      safer-buffer: 2.1.2

  ignore@5.3.2: {}

  import-fresh@3.3.0:
    dependencies:
      parent-module: 1.0.1
      resolve-from: 4.0.0

  imurmurhash@0.1.4: {}

  inflight@1.0.6:
    dependencies:
      once: 1.4.0
      wrappy: 1.0.2

  inherits@2.0.4: {}

  internal-slot@1.1.0:
    dependencies:
      es-errors: 1.3.0
      hasown: 2.0.2
      side-channel: 1.1.0

  ipaddr.js@1.9.1: {}

  is-array-buffer@3.0.5:
    dependencies:
      call-bind: 1.0.8
      call-bound: 1.0.3
      get-intrinsic: 1.2.7

  is-async-function@2.1.0:
    dependencies:
      call-bound: 1.0.3
      get-proto: 1.0.1
      has-tostringtag: 1.0.2
      safe-regex-test: 1.1.0

  is-bigint@1.1.0:
    dependencies:
      has-bigints: 1.1.0

  is-binary-path@2.1.0:
    dependencies:
      binary-extensions: 2.3.0

  is-boolean-object@1.2.1:
    dependencies:
      call-bound: 1.0.3
      has-tostringtag: 1.0.2

  is-bun-module@1.3.0:
    dependencies:
      semver: 7.6.3

  is-callable@1.2.7: {}

  is-core-module@2.16.1:
    dependencies:
      hasown: 2.0.2

  is-data-view@1.0.2:
    dependencies:
      call-bound: 1.0.3
      get-intrinsic: 1.2.7
      is-typed-array: 1.1.15

  is-date-object@1.1.0:
    dependencies:
      call-bound: 1.0.3
      has-tostringtag: 1.0.2

  is-extglob@2.1.1: {}

  is-finalizationregistry@1.1.1:
    dependencies:
      call-bound: 1.0.3

  is-fullwidth-code-point@3.0.0: {}

  is-generator-function@1.1.0:
    dependencies:
      call-bound: 1.0.3
      get-proto: 1.0.1
      has-tostringtag: 1.0.2
      safe-regex-test: 1.1.0

  is-glob@4.0.3:
    dependencies:
      is-extglob: 2.1.1

  is-map@2.0.3: {}

  is-number-object@1.1.1:
    dependencies:
      call-bound: 1.0.3
      has-tostringtag: 1.0.2

  is-number@7.0.0: {}

  is-plain-object@3.0.1: {}

  is-regex@1.2.1:
    dependencies:
      call-bound: 1.0.3
      gopd: 1.2.0
      has-tostringtag: 1.0.2
      hasown: 2.0.2

  is-set@2.0.3: {}

  is-shared-array-buffer@1.0.4:
    dependencies:
      call-bound: 1.0.3

  is-string@1.1.1:
    dependencies:
      call-bound: 1.0.3
      has-tostringtag: 1.0.2

  is-symbol@1.1.1:
    dependencies:
      call-bound: 1.0.3
      has-symbols: 1.1.0
      safe-regex-test: 1.1.0

  is-typed-array@1.1.15:
    dependencies:
      which-typed-array: 1.1.18

  is-weakmap@2.0.2: {}

  is-weakref@1.1.0:
    dependencies:
      call-bound: 1.0.3

  is-weakset@2.0.4:
    dependencies:
      call-bound: 1.0.3
      get-intrinsic: 1.2.7

  isarray@2.0.5: {}

  isexe@2.0.0: {}

  jackspeak@3.4.3:
    dependencies:
      '@isaacs/cliui': 8.0.2
    optionalDependencies:
      '@pkgjs/parseargs': 0.11.0

  jackspeak@4.0.2:
    dependencies:
      '@isaacs/cliui': 8.0.2

  joycon@3.1.1: {}

  js-tokens@4.0.0: {}

  js-yaml@4.1.0:
    dependencies:
      argparse: 2.0.1

  jsesc@3.1.0: {}

  json-buffer@3.0.1: {}

  json-schema-to-typescript@15.0.3:
    dependencies:
      '@apidevtools/json-schema-ref-parser': 11.7.3
      '@types/json-schema': 7.0.15
      '@types/lodash': 4.17.14
      is-glob: 4.0.3
      js-yaml: 4.1.0
      lodash: 4.17.21
      minimist: 1.2.8
      prettier: 3.4.2
      tinyglobby: 0.2.10

  json-schema-traverse@0.4.1: {}

  json-stable-stringify-without-jsonify@1.0.1: {}

  json5@1.0.2:
    dependencies:
      minimist: 1.2.8

  json5@2.2.3: {}

  jsonfile@4.0.0:
    optionalDependencies:
      graceful-fs: 4.2.11

  jsonfile@6.1.0:
    dependencies:
      universalify: 2.0.1
    optionalDependencies:
      graceful-fs: 4.2.11

  keyv@4.5.4:
    dependencies:
      json-buffer: 3.0.1

  kleur@3.0.3: {}

  levn@0.4.1:
    dependencies:
      prelude-ls: 1.2.1
      type-check: 0.4.0

  locate-path@6.0.0:
    dependencies:
      p-locate: 5.0.0

  lodash.merge@4.6.2: {}

  lodash@4.17.21: {}

  loose-envify@1.4.0:
    dependencies:
      js-tokens: 4.0.0

  lru-cache@10.4.3: {}

  lru-cache@11.0.2: {}

  lru-cache@5.1.1:
    dependencies:
      yallist: 3.1.1

  magic-string@0.30.17:
    dependencies:
      '@jridgewell/sourcemap-codec': 1.5.0

  make-error@1.3.6: {}

  math-intrinsics@1.1.0: {}

  media-typer@0.3.0: {}

  merge-descriptors@1.0.3: {}

  merge2@1.4.1: {}

  methods@1.1.2: {}

  micromatch@4.0.8:
    dependencies:
      braces: 3.0.3
      picomatch: 2.3.1

  mime-db@1.52.0: {}

  mime-types@2.1.35:
    dependencies:
      mime-db: 1.52.0

  mime@1.6.0: {}

  minimatch@10.0.1:
    dependencies:
      brace-expansion: 2.0.1

  minimatch@3.1.2:
    dependencies:
      brace-expansion: 1.1.11

  minimatch@9.0.5:
    dependencies:
      brace-expansion: 2.0.1

  minimist@1.2.8: {}

  minipass@3.3.6:
    dependencies:
      yallist: 4.0.0

  minipass@5.0.0: {}

  minipass@7.1.2: {}

  minizlib@2.1.2:
    dependencies:
      minipass: 3.3.6
      yallist: 4.0.0

  minizlib@3.0.1:
    dependencies:
      minipass: 7.1.2
      rimraf: 5.0.10

  mkdirp@1.0.4: {}

  mkdirp@3.0.1: {}

  mp4box@0.5.3: {}

  ms@2.0.0: {}

  ms@2.1.3: {}

  nanoid@3.3.8: {}

  natural-compare@1.4.0: {}

  negotiator@0.6.3: {}

  node-fetch@2.7.0:
    dependencies:
      whatwg-url: 5.0.0

  node-releases@2.0.19: {}

  normalize-path@3.0.0: {}

  object-inspect@1.13.3: {}

  object-keys@1.1.1: {}

  object.assign@4.1.7:
    dependencies:
      call-bind: 1.0.8
      call-bound: 1.0.3
      define-properties: 1.2.1
      es-object-atoms: 1.0.0
      has-symbols: 1.1.0
      object-keys: 1.1.1

  object.fromentries@2.0.8:
    dependencies:
      call-bind: 1.0.8
      define-properties: 1.2.1
      es-abstract: 1.23.9
      es-object-atoms: 1.0.0

  object.groupby@1.0.3:
    dependencies:
      call-bind: 1.0.8
      define-properties: 1.2.1
      es-abstract: 1.23.9

  object.values@1.2.1:
    dependencies:
      call-bind: 1.0.8
      call-bound: 1.0.3
      define-properties: 1.2.1
      es-object-atoms: 1.0.0

  on-exit-leak-free@2.1.2: {}

  on-finished@2.4.1:
    dependencies:
      ee-first: 1.1.1

  once@1.4.0:
    dependencies:
      wrappy: 1.0.2

  optionator@0.9.4:
    dependencies:
      deep-is: 0.1.4
      fast-levenshtein: 2.0.6
      levn: 0.4.1
      prelude-ls: 1.2.1
      type-check: 0.4.0
      word-wrap: 1.2.5

  own-keys@1.0.1:
    dependencies:
      get-intrinsic: 1.2.7
      object-keys: 1.1.1
      safe-push-apply: 1.0.0

  p-limit@3.1.0:
    dependencies:
      yocto-queue: 0.1.0

  p-locate@5.0.0:
    dependencies:
      p-limit: 3.1.0

  package-json-from-dist@1.0.1: {}

  parent-module@1.0.1:
    dependencies:
      callsites: 3.1.0

  parseurl@1.3.3: {}

  path-exists@4.0.0: {}

  path-is-absolute@1.0.1: {}

  path-key@3.1.1: {}

  path-parse@1.0.7: {}

  path-parser@6.1.0:
    dependencies:
      search-params: 3.0.0
      tslib: 1.14.1

  path-scurry@1.11.1:
    dependencies:
      lru-cache: 10.4.3
      minipass: 7.1.2

  path-scurry@2.0.0:
    dependencies:
      lru-cache: 11.0.2
      minipass: 7.1.2

  path-to-regexp@0.1.12: {}

  path-type@4.0.0: {}

  picocolors@1.1.1: {}

  picomatch@2.3.1: {}

  picomatch@4.0.2: {}

  pino-abstract-transport@2.0.0:
    dependencies:
      split2: 4.2.0

  pino-pretty@13.0.0:
    dependencies:
      colorette: 2.0.20
      dateformat: 4.6.3
      fast-copy: 3.0.2
      fast-safe-stringify: 2.1.1
      help-me: 5.0.0
      joycon: 3.1.1
      minimist: 1.2.8
      on-exit-leak-free: 2.1.2
      pino-abstract-transport: 2.0.0
      pump: 3.0.2
      secure-json-parse: 2.7.0
      sonic-boom: 4.2.0
      strip-json-comments: 3.1.1

  pino-std-serializers@7.0.0: {}

  pino@9.6.0:
    dependencies:
      atomic-sleep: 1.0.0
      fast-redact: 3.5.0
      on-exit-leak-free: 2.1.2
      pino-abstract-transport: 2.0.0
      pino-std-serializers: 7.0.0
      process-warning: 4.0.1
      quick-format-unescaped: 4.0.4
      real-require: 0.2.0
      safe-stable-stringify: 2.5.0
      sonic-boom: 4.2.0
      thread-stream: 3.1.0

  possible-typed-array-names@1.0.0: {}

  postcss@8.4.49:
    dependencies:
      nanoid: 3.3.8
      picocolors: 1.1.1
      source-map-js: 1.2.1

  prelude-ls@1.2.1: {}

  prettier-linter-helpers@1.0.0:
    dependencies:
      fast-diff: 1.3.0

  prettier@3.4.2: {}

  process-warning@4.0.1: {}

  prompts@2.4.2:
    dependencies:
      kleur: 3.0.3
      sisteransi: 1.0.5

  proxy-addr@2.0.7:
    dependencies:
      forwarded: 0.2.0
      ipaddr.js: 1.9.1

  pump@3.0.2:
    dependencies:
      end-of-stream: 1.4.4
      once: 1.4.0

  punycode@2.3.1: {}

  qs@6.13.0:
    dependencies:
      side-channel: 1.1.0

  queue-microtask@1.2.3: {}

  quick-format-unescaped@4.0.4: {}

  range-parser@1.2.1: {}

  raw-body@2.5.2:
    dependencies:
      bytes: 3.1.2
      http-errors: 2.0.0
      iconv-lite: 0.4.24
      unpipe: 1.0.0

  react-dom@18.3.1(react@18.3.1):
    dependencies:
      loose-envify: 1.4.0
      react: 18.3.1
      scheduler: 0.23.2

  react-reconciler@0.29.2(react@18.3.1):
    dependencies:
      loose-envify: 1.4.0
      react: 18.3.1
      scheduler: 0.23.2

  react-refresh@0.14.2: {}

  react@18.3.1:
    dependencies:
      loose-envify: 1.4.0

  readdirp@3.6.0:
    dependencies:
      picomatch: 2.3.1

  real-require@0.2.0: {}

  reflect.getprototypeof@1.0.10:
    dependencies:
      call-bind: 1.0.8
      define-properties: 1.2.1
      es-abstract: 1.23.9
      es-errors: 1.3.0
      es-object-atoms: 1.0.0
      get-intrinsic: 1.2.7
      get-proto: 1.0.1
      which-builtin-type: 1.2.1

  regexp.prototype.flags@1.5.4:
    dependencies:
      call-bind: 1.0.8
      define-properties: 1.2.1
      es-errors: 1.3.0
      get-proto: 1.0.1
      gopd: 1.2.0
      set-function-name: 2.0.2

  require-directory@2.1.1: {}

  resolve-from@4.0.0: {}

  resolve-pkg-maps@1.0.0: {}

  resolve@1.22.10:
    dependencies:
      is-core-module: 2.16.1
      path-parse: 1.0.7
      supports-preserve-symlinks-flag: 1.0.0

  reusify@1.0.4: {}

  rimraf@3.0.2:
    dependencies:
      glob: 7.2.3

  rimraf@5.0.10:
    dependencies:
      glob: 10.4.5

  rimraf@6.0.1:
    dependencies:
      glob: 11.0.0
      package-json-from-dist: 1.0.1

  rollup-plugin-copy@3.5.0:
    dependencies:
      '@types/fs-extra': 8.1.5
      colorette: 1.4.0
      fs-extra: 8.1.0
      globby: 10.0.1
      is-plain-object: 3.0.1

  rollup-plugin-dts@6.1.1(rollup@4.30.1)(typescript@5.5.3):
    dependencies:
      magic-string: 0.30.17
      rollup: 4.30.1
      typescript: 5.5.3
    optionalDependencies:
      '@babel/code-frame': 7.26.2

  rollup@4.30.1:
    dependencies:
      '@types/estree': 1.0.6
    optionalDependencies:
      '@rollup/rollup-android-arm-eabi': 4.30.1
      '@rollup/rollup-android-arm64': 4.30.1
      '@rollup/rollup-darwin-arm64': 4.30.1
      '@rollup/rollup-darwin-x64': 4.30.1
      '@rollup/rollup-freebsd-arm64': 4.30.1
      '@rollup/rollup-freebsd-x64': 4.30.1
      '@rollup/rollup-linux-arm-gnueabihf': 4.30.1
      '@rollup/rollup-linux-arm-musleabihf': 4.30.1
      '@rollup/rollup-linux-arm64-gnu': 4.30.1
      '@rollup/rollup-linux-arm64-musl': 4.30.1
      '@rollup/rollup-linux-loongarch64-gnu': 4.30.1
      '@rollup/rollup-linux-powerpc64le-gnu': 4.30.1
      '@rollup/rollup-linux-riscv64-gnu': 4.30.1
      '@rollup/rollup-linux-s390x-gnu': 4.30.1
      '@rollup/rollup-linux-x64-gnu': 4.30.1
      '@rollup/rollup-linux-x64-musl': 4.30.1
      '@rollup/rollup-win32-arm64-msvc': 4.30.1
      '@rollup/rollup-win32-ia32-msvc': 4.30.1
      '@rollup/rollup-win32-x64-msvc': 4.30.1
      fsevents: 2.3.3

  run-parallel@1.2.0:
    dependencies:
      queue-microtask: 1.2.3

  rxjs@7.8.1:
    dependencies:
      tslib: 2.8.1

  safe-array-concat@1.1.3:
    dependencies:
      call-bind: 1.0.8
      call-bound: 1.0.3
      get-intrinsic: 1.2.7
      has-symbols: 1.1.0
      isarray: 2.0.5

  safe-buffer@5.2.1: {}

  safe-push-apply@1.0.0:
    dependencies:
      es-errors: 1.3.0
      isarray: 2.0.5

  safe-regex-test@1.1.0:
    dependencies:
      call-bound: 1.0.3
      es-errors: 1.3.0
      is-regex: 1.2.1

  safe-stable-stringify@2.5.0: {}

  safer-buffer@2.1.2: {}

  scheduler@0.23.2:
    dependencies:
      loose-envify: 1.4.0

  search-params@3.0.0: {}

  secure-json-parse@2.7.0: {}

  semver@6.3.1: {}

  semver@7.6.3: {}

  send@0.19.0:
    dependencies:
      debug: 2.6.9
      depd: 2.0.0
      destroy: 1.2.0
      encodeurl: 1.0.2
      escape-html: 1.0.3
      etag: 1.8.1
      fresh: 0.5.2
      http-errors: 2.0.0
      mime: 1.6.0
      ms: 2.1.3
      on-finished: 2.4.1
      range-parser: 1.2.1
      statuses: 2.0.1
    transitivePeerDependencies:
      - supports-color

  serve-static@1.16.2:
    dependencies:
      encodeurl: 2.0.0
      escape-html: 1.0.3
      parseurl: 1.3.3
      send: 0.19.0
    transitivePeerDependencies:
      - supports-color

  set-function-length@1.2.2:
    dependencies:
      define-data-property: 1.1.4
      es-errors: 1.3.0
      function-bind: 1.1.2
      get-intrinsic: 1.2.7
      gopd: 1.2.0
      has-property-descriptors: 1.0.2

  set-function-name@2.0.2:
    dependencies:
      define-data-property: 1.1.4
      es-errors: 1.3.0
      functions-have-names: 1.2.3
      has-property-descriptors: 1.0.2

  set-proto@1.0.0:
    dependencies:
      dunder-proto: 1.0.1
      es-errors: 1.3.0
      es-object-atoms: 1.0.0

  setprototypeof@1.2.0: {}

  shebang-command@2.0.0:
    dependencies:
      shebang-regex: 3.0.0

  shebang-regex@3.0.0: {}

  shell-quote@1.8.2: {}

  side-channel-list@1.0.0:
    dependencies:
      es-errors: 1.3.0
      object-inspect: 1.13.3

  side-channel-map@1.0.1:
    dependencies:
      call-bound: 1.0.3
      es-errors: 1.3.0
      get-intrinsic: 1.2.7
      object-inspect: 1.13.3

  side-channel-weakmap@1.0.2:
    dependencies:
      call-bound: 1.0.3
      es-errors: 1.3.0
      get-intrinsic: 1.2.7
      object-inspect: 1.13.3
      side-channel-map: 1.0.1

  side-channel@1.1.0:
    dependencies:
      es-errors: 1.3.0
      object-inspect: 1.13.3
      side-channel-list: 1.0.0
      side-channel-map: 1.0.1
      side-channel-weakmap: 1.0.2

  signal-exit@4.1.0: {}

  sisteransi@1.0.5: {}

  slash@3.0.0: {}

  sonic-boom@4.2.0:
    dependencies:
      atomic-sleep: 1.0.0

  source-map-js@1.2.1: {}

  split2@4.2.0: {}

  stable-hash@0.0.4: {}

  statuses@2.0.1: {}

  string-width@4.2.3:
    dependencies:
      emoji-regex: 8.0.0
      is-fullwidth-code-point: 3.0.0
      strip-ansi: 6.0.1

  string-width@5.1.2:
    dependencies:
      eastasianwidth: 0.2.0
      emoji-regex: 9.2.2
      strip-ansi: 7.1.0

  string.prototype.trim@1.2.10:
    dependencies:
      call-bind: 1.0.8
      call-bound: 1.0.3
      define-data-property: 1.1.4
      define-properties: 1.2.1
      es-abstract: 1.23.9
      es-object-atoms: 1.0.0
      has-property-descriptors: 1.0.2

  string.prototype.trimend@1.0.9:
    dependencies:
      call-bind: 1.0.8
      call-bound: 1.0.3
      define-properties: 1.2.1
      es-object-atoms: 1.0.0

  string.prototype.trimstart@1.0.8:
    dependencies:
      call-bind: 1.0.8
      define-properties: 1.2.1
      es-object-atoms: 1.0.0

  strip-ansi@6.0.1:
    dependencies:
      ansi-regex: 5.0.1

  strip-ansi@7.1.0:
    dependencies:
      ansi-regex: 6.1.0

  strip-bom@3.0.0: {}

  strip-json-comments@3.1.1: {}

  supports-color@7.2.0:
    dependencies:
      has-flag: 4.0.0

  supports-color@8.1.1:
    dependencies:
      has-flag: 4.0.0

  supports-preserve-symlinks-flag@1.0.0: {}

  synckit@0.9.2:
    dependencies:
      '@pkgr/core': 0.1.1
      tslib: 2.8.1

  tapable@2.2.1: {}

  tar@6.2.1:
    dependencies:
      chownr: 2.0.0
      fs-minipass: 2.1.0
      minipass: 5.0.0
      minizlib: 2.1.2
      mkdirp: 1.0.4
      yallist: 4.0.0

  tar@7.4.3:
    dependencies:
      '@isaacs/fs-minipass': 4.0.1
      chownr: 3.0.0
      minipass: 7.1.2
      minizlib: 3.0.1
      mkdirp: 3.0.1
      yallist: 5.0.0

  thread-stream@3.1.0:
    dependencies:
      real-require: 0.2.0

  tinyglobby@0.2.10:
    dependencies:
      fdir: 6.4.2(picomatch@4.0.2)
      picomatch: 4.0.2

  to-regex-range@5.0.1:
    dependencies:
      is-number: 7.0.0

  toidentifier@1.0.1: {}

  tr46@0.0.3: {}

  tree-kill@1.2.2: {}

  ts-api-utils@2.0.0(typescript@5.5.3):
    dependencies:
      typescript: 5.5.3

  ts-node@10.9.2(@types/node@20.17.12)(typescript@5.5.3):
    dependencies:
      '@cspotcode/source-map-support': 0.8.1
      '@tsconfig/node10': 1.0.11
      '@tsconfig/node12': 1.0.11
      '@tsconfig/node14': 1.0.3
      '@tsconfig/node16': 1.0.4
      '@types/node': 20.17.12
      acorn: 8.14.0
      acorn-walk: 8.3.4
      arg: 4.1.3
      create-require: 1.1.1
      diff: 4.0.2
      make-error: 1.3.6
      typescript: 5.5.3
      v8-compile-cache-lib: 3.0.1
      yn: 3.1.1

  tsconfig-paths@3.15.0:
    dependencies:
      '@types/json5': 0.0.29
      json5: 1.0.2
      minimist: 1.2.8
      strip-bom: 3.0.0

  tslib@1.14.1: {}

  tslib@2.8.1: {}

  type-check@0.4.0:
    dependencies:
      prelude-ls: 1.2.1

  type-is@1.6.18:
    dependencies:
      media-typer: 0.3.0
      mime-types: 2.1.35

  typed-array-buffer@1.0.3:
    dependencies:
      call-bound: 1.0.3
      es-errors: 1.3.0
      is-typed-array: 1.1.15

  typed-array-byte-length@1.0.3:
    dependencies:
      call-bind: 1.0.8
      for-each: 0.3.3
      gopd: 1.2.0
      has-proto: 1.2.0
      is-typed-array: 1.1.15

  typed-array-byte-offset@1.0.4:
    dependencies:
      available-typed-arrays: 1.0.7
      call-bind: 1.0.8
      for-each: 0.3.3
      gopd: 1.2.0
      has-proto: 1.2.0
      is-typed-array: 1.1.15
      reflect.getprototypeof: 1.0.10

  typed-array-length@1.0.7:
    dependencies:
      call-bind: 1.0.8
      for-each: 0.3.3
      gopd: 1.2.0
      is-typed-array: 1.1.15
      possible-typed-array-names: 1.0.0
      reflect.getprototypeof: 1.0.10

  typescript-eslint@8.19.1(eslint@9.17.0)(typescript@5.5.3):
    dependencies:
      '@typescript-eslint/eslint-plugin': 8.19.1(@typescript-eslint/parser@8.19.1(eslint@9.17.0)(typescript@5.5.3))(eslint@9.17.0)(typescript@5.5.3)
      '@typescript-eslint/parser': 8.19.1(eslint@9.17.0)(typescript@5.5.3)
      '@typescript-eslint/utils': 8.19.1(eslint@9.17.0)(typescript@5.5.3)
      eslint: 9.17.0
      typescript: 5.5.3
    transitivePeerDependencies:
      - supports-color

  typescript@5.5.3: {}

  unbox-primitive@1.1.0:
    dependencies:
      call-bound: 1.0.3
      has-bigints: 1.1.0
      has-symbols: 1.1.0
      which-boxed-primitive: 1.1.1

  undici-types@6.19.8: {}

  universalify@0.1.2: {}

  universalify@2.0.1: {}

  unpipe@1.0.0: {}

  update-browserslist-db@1.1.1(browserslist@4.24.3):
    dependencies:
      browserslist: 4.24.3
      escalade: 3.2.0
      picocolors: 1.1.1

  uri-js@4.4.1:
    dependencies:
      punycode: 2.3.1

  use-sync-external-store@1.2.2(react@18.3.1):
    dependencies:
      react: 18.3.1

  utils-merge@1.0.1: {}

  uuid@10.0.0: {}

  v8-compile-cache-lib@3.0.1: {}

  vary@1.1.2: {}

  vite-plugin-static-copy@1.0.6(vite@5.4.11(@types/node@20.17.12)):
    dependencies:
      chokidar: 3.6.0
      fast-glob: 3.3.3
      fs-extra: 11.2.0
      picocolors: 1.1.1
      vite: 5.4.11(@types/node@20.17.12)

  vite@5.4.11(@types/node@20.17.12):
    dependencies:
      esbuild: 0.21.5
      postcss: 8.4.49
      rollup: 4.30.1
    optionalDependencies:
      '@types/node': 20.17.12
      fsevents: 2.3.3

  wasm-pack@0.13.1:
    dependencies:
      binary-install: 1.1.0
    transitivePeerDependencies:
      - debug

  webidl-conversions@3.0.1: {}

  whatwg-url@5.0.0:
    dependencies:
      tr46: 0.0.3
      webidl-conversions: 3.0.1

  which-boxed-primitive@1.1.1:
    dependencies:
      is-bigint: 1.1.0
      is-boolean-object: 1.2.1
      is-number-object: 1.1.1
      is-string: 1.1.1
      is-symbol: 1.1.1

  which-builtin-type@1.2.1:
    dependencies:
      call-bound: 1.0.3
      function.prototype.name: 1.1.8
      has-tostringtag: 1.0.2
      is-async-function: 2.1.0
      is-date-object: 1.1.0
      is-finalizationregistry: 1.1.1
      is-generator-function: 1.1.0
      is-regex: 1.2.1
      is-weakref: 1.1.0
      isarray: 2.0.5
      which-boxed-primitive: 1.1.1
      which-collection: 1.0.2
      which-typed-array: 1.1.18

  which-collection@1.0.2:
    dependencies:
      is-map: 2.0.3
      is-set: 2.0.3
      is-weakmap: 2.0.2
      is-weakset: 2.0.4

  which-typed-array@1.1.18:
    dependencies:
      available-typed-arrays: 1.0.7
      call-bind: 1.0.8
      call-bound: 1.0.3
      for-each: 0.3.3
      gopd: 1.2.0
      has-tostringtag: 1.0.2

  which@2.0.2:
    dependencies:
      isexe: 2.0.0

  word-wrap@1.2.5: {}

  wrap-ansi@7.0.0:
    dependencies:
      ansi-styles: 4.3.0
      string-width: 4.2.3
      strip-ansi: 6.0.1

  wrap-ansi@8.1.0:
    dependencies:
      ansi-styles: 6.2.1
      string-width: 5.1.2
      strip-ansi: 7.1.0

  wrappy@1.0.2: {}

  ws@8.18.0: {}

  y18n@5.0.8: {}

  yallist@3.1.1: {}

  yallist@4.0.0: {}

  yallist@5.0.0: {}

  yargs-parser@21.1.1: {}

  yargs@17.7.2:
    dependencies:
      cliui: 8.0.1
      escalade: 3.2.0
      get-caller-file: 2.0.5
      require-directory: 2.1.1
      string-width: 4.2.3
      y18n: 5.0.8
      yargs-parser: 21.1.1

  yn@3.1.1: {}

  yocto-queue@0.1.0: {}

  zustand@4.5.5(@types/react@18.3.18)(react@18.3.1):
    dependencies:
      use-sync-external-store: 1.2.2(react@18.3.1)
    optionalDependencies:
      '@types/react': 18.3.18
      react: 18.3.1<|MERGE_RESOLUTION|>--- conflicted
+++ resolved
@@ -1072,8 +1072,8 @@
     resolution: {integrity: sha512-yQbXgO/OSZVD2IsiLlro+7Hf6Q18EJrKSEsdoMzKePKXct3gvD8oLcOQdIzGupr5Fj+EDe8gO/lxc1BzfMpxvA==}
     engines: {node: '>=8'}
 
-  browserslist@4.24.3:
-    resolution: {integrity: sha512-1CPmv8iobE2fyRMV97dAcMVegvvWKxmq94hkLiAkUGwKVTyDLw33K+ZxiFrREKmmps4rIw6grcCFCnTMSZ/YiA==}
+  browserslist@4.24.4:
+    resolution: {integrity: sha512-KDi1Ny1gSePi1vm0q4oxSF8b4DR44GF4BbmS2YdhPLOEqd8pDviZOGH/GsmRwoWJ2+5Lr085X7naowMwKHDG1A==}
     engines: {node: ^6 || ^7 || ^8 || ^9 || ^10 || ^11 || ^12 || >=13.7}
     hasBin: true
 
@@ -1097,8 +1097,8 @@
     resolution: {integrity: sha512-P8BjAsXvZS+VIDUI11hHCQEv74YT67YUi5JJFNWIqL235sBmjX4+qx9Muvls5ivyNENctx46xQLQ3aTuE7ssaQ==}
     engines: {node: '>=6'}
 
-  caniuse-lite@1.0.30001690:
-    resolution: {integrity: sha512-5ExiE3qQN6oF8Clf8ifIDcMRCRE/dMGcETG/XGMD8/XiXm6HXQgQTh1yZYLXXpSOsEUlJm1Xr7kGULZTuGtP/w==}
+  caniuse-lite@1.0.30001692:
+    resolution: {integrity: sha512-A95VKan0kdtrsnMubMKxEKUKImOPSuCpYgxSQBo036P5YYgVIcOYJEgt/txJWqObiRQeISNCfef9nvlQ0vbV7A==}
 
   chalk@4.1.2:
     resolution: {integrity: sha512-oKnbhFyRIXpUuez8iBMmyEa4nbj4IOQyuhc/wy9kY7/WVPcwIO9VA668Pu8RkO7+0G76SLROeyw9CpQ061i4mA==}
@@ -1258,13 +1258,8 @@
   ee-first@1.1.1:
     resolution: {integrity: sha512-WMwm9LhRUo+WUaRN+vRuETqG89IgZphVSNkdFgeb6sS/E4OrDIN7t48CAewSHXc6C8lefD8KKfr5vY61brQlow==}
 
-<<<<<<< HEAD
-  electron-to-chromium@1.5.78:
-    resolution: {integrity: sha512-UmwIt7HRKN1rsJfddG5UG7rCTCTAKoS9JeOy/R0zSenAyaZ8SU3RuXlwcratxhdxGRNpk03iq8O7BA3W7ibLVw==}
-=======
   electron-to-chromium@1.5.79:
     resolution: {integrity: sha512-nYOxJNxQ9Om4EC88BE4pPoNI8xwSFf8pU/BAeOl4Hh/b/i6V4biTAzwV7pXi3ARKeoYO5JZKMIXTryXSVer5RA==}
->>>>>>> 47e60614
 
   emoji-regex@8.0.0:
     resolution: {integrity: sha512-MSjYzcWNOA0ewAHpz0MxpYFvwg6yjy1NG3xteoqz644VCo/RPgnr1/GGt+ic3iJTzQ8Eu3TdM14SawnVUmGE6A==}
@@ -2603,8 +2598,8 @@
     resolution: {integrity: sha512-pjy2bYhSsufwWlKwPc+l3cN7+wuJlK6uz0YdJEOlQDbl6jo/YlPi4mb8agUkVC8BF7V8NuzeyPNqRksA3hztKQ==}
     engines: {node: '>= 0.8'}
 
-  update-browserslist-db@1.1.1:
-    resolution: {integrity: sha512-R8UzCaa9Az+38REPiJ1tXlImTJXlVfgHZsglwBD/k6nj76ctsH1E3q4doGrukiLQd3sGQYu56r5+lo5r94l29A==}
+  update-browserslist-db@1.1.2:
+    resolution: {integrity: sha512-PPypAm5qvlD7XMZC3BujecnaOxwhrtoFR+Dqkk5Aa/6DssiH0ibKoketaj9w8LP7Bont1rYeoV5plxD7RTEPRg==}
     hasBin: true
     peerDependencies:
       browserslist: '>= 4.21.0'
@@ -2825,7 +2820,7 @@
     dependencies:
       '@babel/compat-data': 7.26.3
       '@babel/helper-validator-option': 7.25.9
-      browserslist: 4.24.3
+      browserslist: 4.24.4
       lru-cache: 5.1.1
       semver: 6.3.1
 
@@ -3526,16 +3521,12 @@
     dependencies:
       fill-range: 7.1.1
 
-  browserslist@4.24.3:
-    dependencies:
-      caniuse-lite: 1.0.30001690
-<<<<<<< HEAD
-      electron-to-chromium: 1.5.78
-=======
+  browserslist@4.24.4:
+    dependencies:
+      caniuse-lite: 1.0.30001692
       electron-to-chromium: 1.5.79
->>>>>>> 47e60614
       node-releases: 2.0.19
-      update-browserslist-db: 1.1.1(browserslist@4.24.3)
+      update-browserslist-db: 1.1.2(browserslist@4.24.4)
 
   bytes@3.1.2: {}
 
@@ -3558,7 +3549,7 @@
 
   callsites@3.1.0: {}
 
-  caniuse-lite@1.0.30001690: {}
+  caniuse-lite@1.0.30001692: {}
 
   chalk@4.1.2:
     dependencies:
@@ -3707,11 +3698,7 @@
 
   ee-first@1.1.1: {}
 
-<<<<<<< HEAD
-  electron-to-chromium@1.5.78: {}
-=======
   electron-to-chromium@1.5.79: {}
->>>>>>> 47e60614
 
   emoji-regex@8.0.0: {}
 
@@ -5254,9 +5241,9 @@
 
   unpipe@1.0.0: {}
 
-  update-browserslist-db@1.1.1(browserslist@4.24.3):
-    dependencies:
-      browserslist: 4.24.3
+  update-browserslist-db@1.1.2(browserslist@4.24.4):
+    dependencies:
+      browserslist: 4.24.4
       escalade: 3.2.0
       picocolors: 1.1.1
 
