--- conflicted
+++ resolved
@@ -1,9 +1,5 @@
-<<<<<<< HEAD
 import { createElement, useContext, useEffect, useState } from 'react';
-import type { SceneComponent } from '../component.js';
-=======
 import type { ComponentBaseProps, SceneComponent } from '../component.js';
->>>>>>> b7d80d79
 import { createCompositorComponent } from '../component.js';
 import type { Api } from '../index.js';
 import { imageRefIntoRawId } from '../types/refs/imageRef.js';
@@ -13,10 +9,6 @@
 import { isValidImageType } from '../types/utils.js';
 
 export type ImageProps = Omit<ComponentBaseProps, 'children'> & {
-  /**
-   * Id of a component.
-   */
-  id?: Api.ComponentId;
   /**
    * Id of an image. It identifies an image registered using `LiveCompositor.registerImage`.
    */
