import { createContext } from 'react';
import { AudioContext } from './audioOutputContext.js';
import type { TimeContext } from './timeContext.js';
import { LiveTimeContext } from './timeContext.js';
import { LiveInputStreamStore, type InputStreamStore } from './inputStreamStore.js';
import type { RegisterMp4Input } from '../types/registerInput.js';
<<<<<<< HEAD
import type { RegisterImage } from '../types/registerRenderer.js';
=======
import type { Logger } from '../types/logger.js';
>>>>>>> b7d80d79

export type CompositorOutputContext = {
  // global store for input stream state
  globalInputStreamStore: InputStreamStore<string>;
  // internal input streams store
  internalInputStreamStore: InputStreamStore<number>;
  // Audio mixer configuration
  audioContext: AudioContext;
  // Time tracking and handling for blocking tasks
  timeContext: TimeContext;

  outputId: string;

<<<<<<< HEAD
=======
  logger: Logger;

  // TODO: aggregate that into some context object when we add more methods like this.
>>>>>>> b7d80d79
  registerMp4Input: (
    inputId: number,
    registerRequest: RegisterMp4Input
  ) => Promise<{ videoDurationMs?: number; audioDurationMs?: number }>;

  unregisterMp4Input: (inputId: number) => Promise<void>;

  registerImage: (imageId: number, registerRequest: RegisterImage) => Promise<void>;

  unregisterImage: (imageId: number) => Promise<void>;
};

const noopLogger = {
  error: () => null,
  warn: () => null,
  info: () => null,
  debug: () => null,
  trace: () => null,
} as const;

export const LiveCompositorContext = createContext<CompositorOutputContext>({
  globalInputStreamStore: new LiveInputStreamStore(noopLogger),
  internalInputStreamStore: new LiveInputStreamStore(noopLogger),
  audioContext: new AudioContext(() => {}),
  timeContext: new LiveTimeContext(),
  outputId: '',
  registerMp4Input: async () => ({}),
  unregisterMp4Input: async () => {},
<<<<<<< HEAD
  registerImage: async () => {},
  unregisterImage: async () => {},
=======
  logger: noopLogger,
>>>>>>> b7d80d79
});<|MERGE_RESOLUTION|>--- conflicted
+++ resolved
@@ -4,11 +4,8 @@
 import { LiveTimeContext } from './timeContext.js';
 import { LiveInputStreamStore, type InputStreamStore } from './inputStreamStore.js';
 import type { RegisterMp4Input } from '../types/registerInput.js';
-<<<<<<< HEAD
 import type { RegisterImage } from '../types/registerRenderer.js';
-=======
 import type { Logger } from '../types/logger.js';
->>>>>>> b7d80d79
 
 export type CompositorOutputContext = {
   // global store for input stream state
@@ -22,12 +19,9 @@
 
   outputId: string;
 
-<<<<<<< HEAD
-=======
   logger: Logger;
 
   // TODO: aggregate that into some context object when we add more methods like this.
->>>>>>> b7d80d79
   registerMp4Input: (
     inputId: number,
     registerRequest: RegisterMp4Input
@@ -56,10 +50,7 @@
   outputId: '',
   registerMp4Input: async () => ({}),
   unregisterMp4Input: async () => {},
-<<<<<<< HEAD
   registerImage: async () => {},
   unregisterImage: async () => {},
-=======
   logger: noopLogger,
->>>>>>> b7d80d79
 });