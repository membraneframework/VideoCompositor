import LiveCompositor from '@live-compositor/node';
import { Text, InputStream, Tiles, Rescaler, View } from 'live-compositor';
import { downloadAllAssets, gstReceiveTcpStream, sleep } from './utils';
import path from 'path';
import { useState, useEffect } from 'react';

function ExampleApp() {
  const [streamWithAudio, setStream] = useState('input_1');
  useEffect(() => {
    const timeout = setTimeout(() => {
      setStream(streamWithAudio === 'input_1' ? 'input_2' : 'input_1');
    }, 5000);
    return () => clearTimeout(timeout);
  }, [streamWithAudio]);

  return (
    <Tiles transition={{ durationMs: 200 }}>
      <InputTile inputId="input_1" muted={streamWithAudio === 'input_1'} />
      <InputTile inputId="input_2" muted={streamWithAudio === 'input_2'} />
    </Tiles>
  );
}

function InputTile({ inputId, muted }: { inputId: string; muted: boolean }) {
  const [volume, setVolume] = useState(1.0);

  useEffect(() => {
    const timeout = setTimeout(() => {
      if (volume < 0.2) {
        setVolume(1.0);
      } else {
        setVolume(volume - 0.1);
      }
    }, 1000);
    return () => clearTimeout(timeout);
  }, [volume]);

  return (
    <View>
      <Rescaler>
        <InputStream inputId={inputId} volume={volume} muted={muted} />
      </Rescaler>
      <View style={{ bottom: 10, left: 10, height: 40 }}>
<<<<<<< HEAD
        <Text fontSize={40}>
          Input ID: {inputId}, volume: {volume.toFixed(2)} {muted ? 'muted' : 'live'}
=======
        <Text style={{ fontSize: 40 }}>
          Input ID: {inputId}, volume: {volume.toFixed(2)} {mute ? 'muted' : 'live'}
>>>>>>> ff150c27
        </Text>
      </View>
    </View>
  );
}

async function run() {
  await downloadAllAssets();
  const compositor = new LiveCompositor();
  await compositor.init();

  await sleep(2000);

  await compositor.registerOutput('output_1', {
    type: 'rtp_stream',
    port: 8001,
    transportProtocol: 'tcp_server',
    video: {
      encoder: {
        type: 'ffmpeg_h264',
        preset: 'ultrafast',
      },
      resolution: {
        width: 1920,
        height: 1080,
      },
      root: <ExampleApp />,
    },
    audio: {
      encoder: {
        type: 'opus',
        channels: 'stereo',
      },
    },
  });
  void gstReceiveTcpStream('127.0.0.1', 8001);

  await compositor.registerInput('input_1', {
    type: 'mp4',
    serverPath: path.join(__dirname, '../.assets/BigBuckBunny.mp4'),
  });

  await compositor.registerInput('input_2', {
    type: 'mp4',
    serverPath: path.join(__dirname, '../.assets/ElephantsDream.mp4'),
  });

  await compositor.start();
}
void run();<|MERGE_RESOLUTION|>--- conflicted
+++ resolved
@@ -41,13 +41,8 @@
         <InputStream inputId={inputId} volume={volume} muted={muted} />
       </Rescaler>
       <View style={{ bottom: 10, left: 10, height: 40 }}>
-<<<<<<< HEAD
-        <Text fontSize={40}>
+        <Text style={{ fontSize: 40 }}>
           Input ID: {inputId}, volume: {volume.toFixed(2)} {muted ? 'muted' : 'live'}
-=======
-        <Text style={{ fontSize: 40 }}>
-          Input ID: {inputId}, volume: {volume.toFixed(2)} {mute ? 'muted' : 'live'}
->>>>>>> ff150c27
         </Text>
       </View>
     </View>
