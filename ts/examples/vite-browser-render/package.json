--- conflicted
+++ resolved
@@ -18,12 +18,6 @@
     "react-dom": "^18.3.1"
   },
   "devDependencies": {
-<<<<<<< HEAD
-    "@eslint/config-array": "^0.18.0",
-    "@eslint/js": "^9.9.0",
-    "@humanwhocodes/retry": "^0.3.1",
-=======
->>>>>>> 90b2dd63
     "@types/react": "^18.3.3",
     "@types/react-dom": "^18.3.0",
     "@vitejs/plugin-react": "^4.3.1",
