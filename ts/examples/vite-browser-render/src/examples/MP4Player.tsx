<<<<<<< HEAD
import type { MP4ArrayBuffer } from 'mp4box';
import { MP4Decoder } from './mp4/decoder';
import type { FrameSet } from '@live-compositor/browser-render';
import { FrameFormat } from '@live-compositor/browser-render';
import { useEffect, useRef } from 'react';
import { useRenderer } from './utils';
=======
import { useCallback, useEffect, useState } from 'react';
import { LiveCompositor } from '@live-compositor/web-wasm';
import { InputStream, Text, useInputStreams, View } from 'live-compositor';
>>>>>>> 3412ce72

const BUNNY_URL =
  'https://commondatastorage.googleapis.com/gtv-videos-bucket/sample/BigBuckBunny.mp4';

function MP4Player() {
  const [compositor, canvasRef] = useCompositor();

  useEffect(() => {
    if (compositor == null) {
      return;
    }

<<<<<<< HEAD
    renderer.registerInput('bunny_video');
    renderer.updateScene(
      'output',
      {
        width: 1280,
        height: 720,
      },
      {
        type: 'view',
        background_color_rgba: '#000000FF',
        children: [
          {
            type: 'view',
            top: 300,
            left: 500,
            children: [
              {
                type: 'text',
                font_size: 30,
                font_family: 'Noto Sans',
                text: 'Loading MP4 file',
                align: 'right',
              },
            ],
          },
        ],
      }
    );

    const decoder = new MP4Decoder();
    fetch(BUNNY_URL)
      .then(resp => resp.arrayBuffer())
      .then(
        videoData => {
          renderer.updateScene(
            'output',
            {
              width: 1280,
              height: 720,
            },
            {
              type: 'view',
              width: 1280,
              height: 720,
              background_color_rgba: '#000000FF',
              children: [
                {
                  type: 'input_stream',
                  input_id: 'bunny_video',
                },
                {
                  type: 'view',
                  width: 230,
                  height: 40,
                  background_color_rgba: '#000000FF',
                  bottom: 20,
                  left: 500,
                  children: [
                    {
                      type: 'text',
                      font_size: 30,
                      font_family: 'Noto Sans',
                      text: 'Playing MP4 file',
                      align: 'center',
                    },
                  ],
                },
              ],
            }
          );

          decoder.decode(videoData as MP4ArrayBuffer);
        },
        error => {
          console.error(error);
        }
      );

    const canvas = canvasRef!.current!;
    const ctx = canvas.getContext('2d');

    let pts = 0;
    const renderInterval = setInterval(async () => {
      const inputs: FrameSet = {
        ptsMs: pts,
        frames: {},
      };

      const frame = decoder.nextFrame();
      if (frame) {
        const frameOptions = {
          format: 'RGBA',
        };
        const buffer = new Uint8ClampedArray(
          frame.allocationSize(frameOptions as VideoFrameCopyToOptions)
        );
        await frame.copyTo(buffer, frameOptions as VideoFrameCopyToOptions);

        inputs.frames['bunny_video'] = {
          resolution: {
            width: frame.displayWidth,
            height: frame.displayHeight,
          },
          format: FrameFormat.RGBA_BYTES,
          data: buffer,
        };
      }

      const outputs = renderer.render(inputs);
      const output = outputs.frames['output'];
      ctx!.putImageData(
        new ImageData(output.data, output.resolution.width, output.resolution.height),
        0,
        0
      );

      if (frame) {
        frame.close();
      }
      pts += 30;
    }, 30);

    return () => clearInterval(renderInterval);
  }, [renderer]);
=======
    void compositor.start();
    return () => compositor.stop();
  }, [compositor])
>>>>>>> 3412ce72

  return (
    <>
      <div className="card">
        <canvas ref={canvasRef} width={1280} height={720}></canvas>
      </div>
    </>
  );
}

function Scene() {
  const inputs = useInputStreams();
  const inputState = inputs['bunny_video']?.videoState;

  if (inputState !== 'playing') {
    return (
      <View backgroundColor="#000000">
        <View width={530} height={40} bottom={340} left={500}>
          <Text fontSize={30} fontFamily="Noto Sans">
            Loading MP4 file
          </Text>
        </View>
      </View>
    );
  }

  return (
    <View width={1280} height={720}>
      <InputStream inputId="bunny_video" />
      <View width={230} height={40} backgroundColor="#000000" bottom={20} left={500}>
        <Text fontSize={30} fontFamily="Noto Sans">
          Playing MP4 file
        </Text>
      </View>
    </View>
  );
}

function useCompositor(): [LiveCompositor | undefined, (canvas: HTMLCanvasElement) => void] {
  const [compositor, setCompositor] = useState<LiveCompositor | undefined>(undefined);
  const canvasRef = useCallback((canvas: HTMLCanvasElement) => {
    if (!canvas) {
      return;
    }

    const setupCompositor = async () => {
      const compositor = new LiveCompositor({
        framerate: {
          num: 30,
          den: 1,
        },
        streamFallbackTimeoutMs: 500,
      });

      await compositor.init();

      setCompositor(compositor);

      await compositor.registerFont(
        'https://fonts.gstatic.com/s/notosans/v36/o-0mIpQlx3QUlC5A4PNB6Ryti20_6n1iPHjcz6L1SoM-jCpoiyD9A-9a6Vc.ttf'
      );
      void compositor.registerInput('bunny_video', { type: 'mp4', url: BUNNY_URL });
      await compositor.registerOutput('output', {
        type: 'canvas',
        canvas: canvas,
        resolution: {
          width: 1280,
          height: 720,
        },
        root: <Scene />,
      });
    }

    setupCompositor();
  }, [])

  return [compositor, canvasRef];
}

export default MP4Player;<|MERGE_RESOLUTION|>--- conflicted
+++ resolved
@@ -1,15 +1,6 @@
-<<<<<<< HEAD
-import type { MP4ArrayBuffer } from 'mp4box';
-import { MP4Decoder } from './mp4/decoder';
-import type { FrameSet } from '@live-compositor/browser-render';
-import { FrameFormat } from '@live-compositor/browser-render';
-import { useEffect, useRef } from 'react';
-import { useRenderer } from './utils';
-=======
 import { useCallback, useEffect, useState } from 'react';
 import { LiveCompositor } from '@live-compositor/web-wasm';
 import { InputStream, Text, useInputStreams, View } from 'live-compositor';
->>>>>>> 3412ce72
 
 const BUNNY_URL =
   'https://commondatastorage.googleapis.com/gtv-videos-bucket/sample/BigBuckBunny.mp4';
@@ -22,136 +13,9 @@
       return;
     }
 
-<<<<<<< HEAD
-    renderer.registerInput('bunny_video');
-    renderer.updateScene(
-      'output',
-      {
-        width: 1280,
-        height: 720,
-      },
-      {
-        type: 'view',
-        background_color_rgba: '#000000FF',
-        children: [
-          {
-            type: 'view',
-            top: 300,
-            left: 500,
-            children: [
-              {
-                type: 'text',
-                font_size: 30,
-                font_family: 'Noto Sans',
-                text: 'Loading MP4 file',
-                align: 'right',
-              },
-            ],
-          },
-        ],
-      }
-    );
-
-    const decoder = new MP4Decoder();
-    fetch(BUNNY_URL)
-      .then(resp => resp.arrayBuffer())
-      .then(
-        videoData => {
-          renderer.updateScene(
-            'output',
-            {
-              width: 1280,
-              height: 720,
-            },
-            {
-              type: 'view',
-              width: 1280,
-              height: 720,
-              background_color_rgba: '#000000FF',
-              children: [
-                {
-                  type: 'input_stream',
-                  input_id: 'bunny_video',
-                },
-                {
-                  type: 'view',
-                  width: 230,
-                  height: 40,
-                  background_color_rgba: '#000000FF',
-                  bottom: 20,
-                  left: 500,
-                  children: [
-                    {
-                      type: 'text',
-                      font_size: 30,
-                      font_family: 'Noto Sans',
-                      text: 'Playing MP4 file',
-                      align: 'center',
-                    },
-                  ],
-                },
-              ],
-            }
-          );
-
-          decoder.decode(videoData as MP4ArrayBuffer);
-        },
-        error => {
-          console.error(error);
-        }
-      );
-
-    const canvas = canvasRef!.current!;
-    const ctx = canvas.getContext('2d');
-
-    let pts = 0;
-    const renderInterval = setInterval(async () => {
-      const inputs: FrameSet = {
-        ptsMs: pts,
-        frames: {},
-      };
-
-      const frame = decoder.nextFrame();
-      if (frame) {
-        const frameOptions = {
-          format: 'RGBA',
-        };
-        const buffer = new Uint8ClampedArray(
-          frame.allocationSize(frameOptions as VideoFrameCopyToOptions)
-        );
-        await frame.copyTo(buffer, frameOptions as VideoFrameCopyToOptions);
-
-        inputs.frames['bunny_video'] = {
-          resolution: {
-            width: frame.displayWidth,
-            height: frame.displayHeight,
-          },
-          format: FrameFormat.RGBA_BYTES,
-          data: buffer,
-        };
-      }
-
-      const outputs = renderer.render(inputs);
-      const output = outputs.frames['output'];
-      ctx!.putImageData(
-        new ImageData(output.data, output.resolution.width, output.resolution.height),
-        0,
-        0
-      );
-
-      if (frame) {
-        frame.close();
-      }
-      pts += 30;
-    }, 30);
-
-    return () => clearInterval(renderInterval);
-  }, [renderer]);
-=======
     void compositor.start();
     return () => compositor.stop();
-  }, [compositor])
->>>>>>> 3412ce72
+  }, [compositor]);
 
   return (
     <>
@@ -223,10 +87,10 @@
         },
         root: <Scene />,
       });
-    }
+    };
 
     setupCompositor();
-  }, [])
+  }, []);
 
   return [compositor, canvasRef];
 }
