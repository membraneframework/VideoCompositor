--- conflicted
+++ resolved
@@ -19,19 +19,11 @@
     },
     "nixpkgs": {
       "locked": {
-<<<<<<< HEAD
-        "lastModified": 1709479366,
-        "narHash": "sha256-n6F0n8UV6lnTZbYPl1A9q1BS0p4hduAv1mGAP17CVd0=",
-        "owner": "NixOS",
-        "repo": "nixpkgs",
-        "rev": "b8697e57f10292a6165a20f03d2f42920dfaf973",
-=======
         "lastModified": 1711001935,
         "narHash": "sha256-URtGpHue7HHZK0mrHnSf8wJ6OmMKYSsoLmJybrOLFSQ=",
         "owner": "NixOS",
         "repo": "nixpkgs",
         "rev": "20f77aa09916374aa3141cbc605c955626762c9a",
->>>>>>> 8089f363
         "type": "github"
       },
       "original": {
