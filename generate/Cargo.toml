[package]
name = "generate"
version = "0.1.0"
edition = "2021"
license = "BUSL-1.1"

# See more keys and their definitions at https://doc.rust-lang.org/cargo/reference/manifest.html

[features]
default = ["web_renderer"]
decklink = ["live_compositor/decklink"]
web_renderer = ["live_compositor/web_renderer"]

[dependencies]
live_compositor = { workspace = true }
compositor_api = { workspace = true }
reqwest = { workspace = true }
anyhow = { workspace = true }
serde = { workspace = true }
serde_json = { workspace = true }
ffmpeg-next = { workspace = true }
compositor_render = { workspace = true }
socket2 = { workspace = true }
bytes = { workspace = true }
rtp = { workspace = true }
rtcp = { workspace = true }
webrtc-util = { workspace = true }
crossbeam-channel = { workspace = true }
tracing = { workspace = true }
opus = { workspace = true }
pitch-detection = "0.3.0"
rand = { workspace = true }
<<<<<<< HEAD
schemars = { workspace = true}
tracing-subscriber = { version = "0.3.18", features = ["json", "env-filter"] }
tokio = { workspace = true }
=======
schemars = { workspace = true }
tracing-subscriber = { version = "0.3.18", features = ["json", "env-filter"] }
>>>>>>> 1f029912
<|MERGE_RESOLUTION|>--- conflicted
+++ resolved
@@ -30,11 +30,6 @@
 opus = { workspace = true }
 pitch-detection = "0.3.0"
 rand = { workspace = true }
-<<<<<<< HEAD
-schemars = { workspace = true}
-tracing-subscriber = { version = "0.3.18", features = ["json", "env-filter"] }
-tokio = { workspace = true }
-=======
 schemars = { workspace = true }
 tracing-subscriber = { version = "0.3.18", features = ["json", "env-filter"] }
->>>>>>> 1f029912
+tokio = { workspace = true }