--- conflicted
+++ resolved
@@ -53,16 +53,8 @@
     pub fn new(
         options: RtpSenderOptions,
         packets: Box<dyn Iterator<Item = EncodedChunk> + Send>,
-<<<<<<< HEAD
-    ) -> Result<Self, OutputInitError> {
+    ) -> Result<(Self, Option<Port>), OutputInitError> {
         let payloader = Payloader::new(options.video, options.audio);
-=======
-    ) -> Result<(Self, Option<Port>), OutputInitError> {
-        let mut rng = rand::thread_rng();
-        let ssrc = rng.gen::<u32>();
-        let next_sequence_number = rng.gen::<u16>();
-        let payloader = rtp::codecs::h264::H264Payloader::default();
->>>>>>> 739e831f
 
         let (socket, port) = match &options.connection_options {
             RtpConnectionOptions::Udp { port, ip } => Self::udp_socket(ip, *port)?,
@@ -85,21 +77,13 @@
             })
             .unwrap();
 
-<<<<<<< HEAD
-        Ok(Self {
-            sender_thread: Some(sender_thread),
-            should_close,
-        })
-=======
         Ok((
             Self {
-                connection_options: options.connection_options,
                 sender_thread: Some(sender_thread),
                 should_close,
             },
             Some(port),
         ))
->>>>>>> 739e831f
     }
 
     fn udp_socket(ip: &str, port: Port) -> Result<(socket2::Socket, Port), OutputInitError> {
