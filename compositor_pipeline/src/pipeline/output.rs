--- conflicted
+++ resolved
@@ -5,11 +5,8 @@
 };
 use crossbeam_channel::{bounded, Receiver, Sender};
 use mp4::{Mp4FileWriter, Mp4OutputOptions};
-<<<<<<< HEAD
 use rtmp::RtmpSenderOptions;
-=======
 use tracing::debug;
->>>>>>> a5761494
 
 use crate::{audio_mixer::OutputSamples, error::RegisterOutputError, queue::PipelineEvent};
 
@@ -129,13 +126,8 @@
                 Ok((Output::Rtp { sender, encoder }, Some(port)))
             }
             OutputProtocolOptions::Rtmp(rtmp_options) => {
-                let sender = rtmp::RmtpSender::new(
-                    output_id,
-                    rtmp_options.clone(),
-                    packets,
-                    ctx.output_sample_rate,
-                )
-                .map_err(|e| RegisterOutputError::OutputError(output_id.clone(), e))?;
+                let sender = rtmp::RmtpSender::new(output_id, rtmp_options.clone(), packets)
+                    .map_err(|e| RegisterOutputError::OutputError(output_id.clone(), e))?;
 
                 Ok((Output::Rtmp { sender, encoder }, None))
             }
