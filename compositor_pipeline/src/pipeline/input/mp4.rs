--- conflicted
+++ resolved
@@ -173,14 +173,10 @@
             input: Input::Mp4(Self { should_close }),
             video: video_receiver,
             audio: audio_receiver,
-<<<<<<< HEAD
-            init_info: InputInitInfo::Port(None),
-=======
             init_info: InputInitInfo::Mp4 {
                 video_duration,
                 audio_duration,
             },
->>>>>>> 97405df0
         })
     }
 }
