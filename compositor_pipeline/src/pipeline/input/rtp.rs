--- conflicted
+++ resolved
@@ -57,17 +57,13 @@
     pub payload_type: u8,
 }
 
-<<<<<<< HEAD
 #[derive(Debug, Clone, PartialEq, Eq)]
-=======
-#[derive(Debug, Clone, Copy)]
 pub enum TransportProtocol {
     Udp,
     TcpServer,
 }
 
-#[derive(Debug, Clone)]
->>>>>>> 45b46bde
+#[derive(Debug, Clone, PartialEq, Eq)]
 pub struct AudioStream {
     pub options: decoder::AudioDecoderOptions,
     pub payload_type: u8,
