use compositor_render::{Frame, OutputId, Resolution};
use crossbeam_channel::{bounded, Receiver, Sender};
use fdk_aac::AacEncoder;
use log::error;

use crate::{
    audio_mixer::{AudioChannels, OutputSamples},
    error::EncoderInitError,
    queue::PipelineEvent,
};

use self::{ffmpeg_h264::LibavH264Encoder, opus::OpusEncoder};

use super::types::EncoderOutputEvent;

pub mod fdk_aac;
pub mod ffmpeg_h264;
pub mod opus;

pub struct EncoderOptions {
    pub video: Option<VideoEncoderOptions>,
    pub audio: Option<AudioEncoderOptions>,
}

#[derive(Debug, Clone)]
pub enum VideoEncoderOptions {
    H264(ffmpeg_h264::Options),
}

#[derive(Debug, Clone)]
pub enum AudioEncoderOptions {
    Opus(opus::OpusEncoderOptions),
    Aac(fdk_aac::AacEncoderOptions),
}

#[derive(Debug, Clone, Copy)]
pub enum AudioEncoderPreset {
    Quality,
    Voip,
    LowestLatency,
}

pub struct Encoder {
    pub video: Option<VideoEncoder>,
    audio: Option<AudioEncoder>,
}

pub enum VideoEncoder {
    H264(LibavH264Encoder),
}

pub enum AudioEncoder {
    Opus(OpusEncoder),
    Aac(AacEncoder),
}

impl Encoder {
    pub fn new(
        output_id: &OutputId,
        options: EncoderOptions,
        sample_rate: u32,
    ) -> Result<(Self, Receiver<EncoderOutputEvent>), EncoderInitError> {
        let (encoded_chunks_sender, encoded_chunks_receiver) = bounded(1);

        let video_encoder = match options.video {
            Some(video_encoder_options) => Some(VideoEncoder::new(
                output_id,
                video_encoder_options,
                encoded_chunks_sender.clone(),
            )?),
            None => None,
        };

        let audio_encoder = match options.audio {
            Some(audio_encoder_options) => Some(AudioEncoder::new(
                output_id,
                audio_encoder_options,
                sample_rate,
                encoded_chunks_sender,
            )?),
            None => None,
        };

        Ok((
            Self {
                video: video_encoder,
                audio: audio_encoder,
            },
            encoded_chunks_receiver,
        ))
    }

    pub fn frame_sender(&self) -> Option<&Sender<PipelineEvent<Frame>>> {
        match &self.video {
            Some(VideoEncoder::H264(encoder)) => Some(encoder.frame_sender()),
            None => {
                error!("Non video encoder received frame to send.");
                None
            }
        }
    }

    pub fn samples_batch_sender(&self) -> Option<&Sender<PipelineEvent<OutputSamples>>> {
        match &self.audio {
            Some(encoder) => Some(encoder.samples_batch_sender()),
            None => {
                error!("Non audio encoder received samples to send.");
                None
            }
        }
    }
}

impl VideoEncoderOptions {
    pub fn resolution(&self) -> Resolution {
        match self {
            VideoEncoderOptions::H264(opt) => opt.resolution,
        }
    }
}

impl VideoEncoder {
    pub fn new(
        output_id: &OutputId,
        options: VideoEncoderOptions,
        sender: Sender<EncoderOutputEvent>,
    ) -> Result<Self, EncoderInitError> {
        match options {
            VideoEncoderOptions::H264(options) => Ok(Self::H264(LibavH264Encoder::new(
                output_id, options, sender,
            )?)),
        }
    }

    pub fn resolution(&self) -> Resolution {
        match self {
            Self::H264(encoder) => encoder.resolution(),
        }
    }

    pub fn request_keyframe(&self) {
        match self {
            Self::H264(encoder) => encoder.request_keyframe(),
        }
    }
}

impl AudioEncoder {
    fn new(
        output_id: &OutputId,
        options: AudioEncoderOptions,
        sample_rate: u32,
        sender: Sender<EncoderOutputEvent>,
    ) -> Result<Self, EncoderInitError> {
        match options {
            AudioEncoderOptions::Opus(options) => {
                OpusEncoder::new(options, sample_rate, sender).map(AudioEncoder::Opus)
<<<<<<< HEAD
=======
            }
            AudioEncoderOptions::Aac(options) => {
                AacEncoder::new(output_id, options, sample_rate, sender).map(AudioEncoder::Aac)
>>>>>>> 3f9bb1ff
            }
            AudioEncoderOptions::Aac(options) => {
                AacEncoder::new(options, sample_rate, sender).map(AudioEncoder::Aac)
            }
        }
    }

    fn samples_batch_sender(&self) -> &Sender<PipelineEvent<OutputSamples>> {
        match self {
            Self::Opus(encoder) => encoder.samples_batch_sender(),
            Self::Aac(encoder) => encoder.samples_batch_sender(),
        }
    }
}

impl AudioEncoderOptions {
    pub fn channels(&self) -> AudioChannels {
        match self {
            AudioEncoderOptions::Opus(options) => options.channels,
            AudioEncoderOptions::Aac(options) => options.channels,
        }
    }

    fn samples_batch_sender(&self) -> &Sender<PipelineEvent<OutputSamples>> {
        match self {
            Self::Opus(encoder) => encoder.samples_batch_sender(),
            Self::Aac(encoder) => encoder.samples_batch_sender(),
        }
    }
}

impl AudioEncoderOptions {
    pub fn channels(&self) -> AudioChannels {
        match self {
            AudioEncoderOptions::Opus(options) => options.channels,
            AudioEncoderOptions::Aac(options) => options.channels,
        }
    }
}<|MERGE_RESOLUTION|>--- conflicted
+++ resolved
@@ -155,15 +155,9 @@
         match options {
             AudioEncoderOptions::Opus(options) => {
                 OpusEncoder::new(options, sample_rate, sender).map(AudioEncoder::Opus)
-<<<<<<< HEAD
-=======
             }
             AudioEncoderOptions::Aac(options) => {
                 AacEncoder::new(output_id, options, sample_rate, sender).map(AudioEncoder::Aac)
->>>>>>> 3f9bb1ff
-            }
-            AudioEncoderOptions::Aac(options) => {
-                AacEncoder::new(options, sample_rate, sender).map(AudioEncoder::Aac)
             }
         }
     }
@@ -183,20 +177,4 @@
             AudioEncoderOptions::Aac(options) => options.channels,
         }
     }
-
-    fn samples_batch_sender(&self) -> &Sender<PipelineEvent<OutputSamples>> {
-        match self {
-            Self::Opus(encoder) => encoder.samples_batch_sender(),
-            Self::Aac(encoder) => encoder.samples_batch_sender(),
-        }
-    }
-}
-
-impl AudioEncoderOptions {
-    pub fn channels(&self) -> AudioChannels {
-        match self {
-            AudioEncoderOptions::Opus(options) => options.channels,
-            AudioEncoderOptions::Aac(options) => options.channels,
-        }
-    }
 }