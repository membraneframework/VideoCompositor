--- conflicted
+++ resolved
@@ -17,8 +17,5 @@
 bytes = { workspace = true }
 log = { workspace = true }
 bytemuck = { version = "1.13.1", features = ["derive"] }
-<<<<<<< HEAD
 glyphon = "0.3.0"
-=======
->>>>>>> 836a783d
 crossbeam-channel = { workspace = true }