--- conflicted
+++ resolved
@@ -19,15 +19,6 @@
     RenderCtx, WgpuError, WgpuErrorScope,
 };
 
-<<<<<<< HEAD
-pub enum TransformNode {
-    Shader(ShaderNode),
-    WebRenderer { renderer: Arc<WebRenderer> },
-    TextRenderer(TextRendererNode),
-    ImageRenderer(ImageNode),
-    Builtin(ShaderNode),
-    Nop,
-=======
 pub enum RenderNode {
     Shader(ShaderNode),
     Web { renderer: Arc<WebRenderer> },
@@ -35,7 +26,6 @@
     Image(ImageNode),
     Builtin(ShaderNode),
     InputStream,
->>>>>>> e053d3c4
 }
 
 impl RenderNode {
@@ -49,33 +39,11 @@
                 shader_id,
                 shader_params,
                 resolution,
-<<<<<<< HEAD
-            } => Ok((
-                TransformNode::Shader(ShaderNode::new(
-                    ctx.wgpu_ctx,
-                    ctx.shader_transforms.get(shader_id)?,
-                    shader_params.as_ref(),
-                    None,
-                )),
-                *resolution,
-            )),
-            TransformParams::Builtin {
-                transformation,
-                resolution,
-            } => Ok((
-                TransformNode::Builtin(ShaderNode::new(
-                    ctx.wgpu_ctx,
-                    ctx.builtin_transforms.shader(transformation),
-                    BuiltinTransformations::params(transformation, resolution).as_ref(),
-                    BuiltinTransformations::clear_color(transformation),
-                )),
-=======
             } => Ok(Self::Shader(ShaderNode::new(
                 ctx.wgpu_ctx,
                 ctx.shader_registry.get(shader_id)?,
                 shader_params.as_ref(),
                 None,
->>>>>>> e053d3c4
                 *resolution,
             ))),
             NodeParams::Builtin {
@@ -84,7 +52,7 @@
             } => Ok(Self::Builtin(ShaderNode::new(
                 ctx.wgpu_ctx,
                 ctx.builtin_transforms.shader(transformation),
-                BuiltinTransformations::params(transformation).as_ref(),
+                BuiltinTransformations::params(transformation, resolution).as_ref(),
                 BuiltinTransformations::clear_color(transformation),
                 *resolution,
             ))),
@@ -113,19 +81,9 @@
             RenderNode::Shader(shader) => {
                 shader.render(sources, target, pts);
             }
-<<<<<<< HEAD
-            TransformNode::Builtin(shader) => shader.render(sources, target, pts),
-            TransformNode::WebRenderer { renderer } => {
-                if let Err(err) = renderer.render(ctx, sources, target) {
-                    error!("Web render operation failed {err}");
-                }
-            }
-            TransformNode::TextRenderer(renderer) => {
-=======
             RenderNode::Builtin(shader) => shader.render(sources, target, pts),
             RenderNode::Web { renderer } => renderer.render(ctx, sources, target),
             RenderNode::Text(renderer) => {
->>>>>>> e053d3c4
                 renderer.render(ctx, target);
             }
             RenderNode::Image(node) => node.render(ctx, target, pts),
