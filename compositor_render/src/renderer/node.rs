--- conflicted
+++ resolved
@@ -8,11 +8,8 @@
 use crate::error::{CreateNodeError, UpdateSceneError};
 
 use crate::transformations::shader::node::ShaderNode;
-<<<<<<< HEAD
+
 use crate::transformations::web_renderer::node::WebRendererNodeError;
-=======
-
->>>>>>> 8a095b0d
 use crate::transformations::{
     builtin::node::BuiltinNode, image_renderer::ImageNode, text_renderer::TextRendererNode,
     web_renderer::node::WebRendererNode,
@@ -185,13 +182,6 @@
     ) -> Result<&'a NodeConstraints, UpdateSceneError>;
 }
 
-<<<<<<< HEAD
-    #[error(transparent)]
-    CreateWebRendererNodeError(#[from] WebRendererNodeError),
-
-    #[error("Image \"{0}\" does not exist. You have to register it first before using it in the scene definition.")]
-    ImageNotFound(RendererId),
-=======
 impl NodeSpecExt for NodeSpec {
     fn constraints<'a>(
         &self,
@@ -223,5 +213,4 @@
             NodeParams::Builtin { transformation } => Ok(transformation.constrains()),
         }
     }
->>>>>>> 8a095b0d
 }