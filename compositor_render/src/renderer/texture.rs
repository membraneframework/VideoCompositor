use std::{
    io::Write,
    mem,
    ops::DerefMut,
    sync::{Arc, Mutex},
};

use bytes::{BufMut, Bytes, BytesMut};
use compositor_common::{scene::Resolution, Frame};
use crossbeam_channel::bounded;
use log::error;
use wgpu::{Buffer, BufferAsyncError, MapMode};

use self::{utils::pad_to_256, yuv::YUVPendingDownload};

use super::WgpuCtx;

mod base;
mod rgba;
mod utils;
mod yuv;

<<<<<<< HEAD
impl Texture {
    pub const DEFAULT_BINDING_TYPE: wgpu::BindingType = wgpu::BindingType::Texture {
        sample_type: wgpu::TextureSampleType::Float { filterable: true },
        view_dimension: wgpu::TextureViewDimension::D2,
        multisampled: false,
    };
    pub fn new(
        ctx: &WgpuCtx,
        label: Option<&str>,
        size: wgpu::Extent3d,
        format: wgpu::TextureFormat,
        usage: wgpu::TextureUsages,
    ) -> Self {
        let texture = ctx.device.create_texture(&wgpu::TextureDescriptor {
            label,
            size,
            mip_level_count: 1,
            sample_count: 1,
            dimension: wgpu::TextureDimension::D2,
            format,
            usage,
            view_formats: &[format],
        });
=======
pub type RGBATexture = rgba::RGBATexture;
pub type YUVTextures = yuv::YUVTextures;
>>>>>>> 35a51e6d

pub type Texture = base::Texture;

pub struct InputTexture {
    textures: YUVTextures,
    bind_group: wgpu::BindGroup,
    resolution: Resolution,
}

impl InputTexture {
    pub fn new(ctx: &WgpuCtx, resolution: &Resolution) -> Self {
        let textures = YUVTextures::new(ctx, resolution);
        let bind_group = textures.new_bind_group(ctx, &ctx.yuv_bind_group_layout);

<<<<<<< HEAD
    pub fn upload_frame_to_textures(ctx: &WgpuCtx, textures: &[Texture; 3], frame: Arc<Frame>) {
        // TODO maybe resize?
        textures[0].upload_data(&ctx.queue, &frame.data.y_plane, 1);
        textures[1].upload_data(&ctx.queue, &frame.data.u_plane, 1);
        textures[2].upload_data(&ctx.queue, &frame.data.v_plane, 1);
        // TODO: https://github.com/membraneframework/video_compositor/pull/30#discussion_r1277993507
        ctx.queue.submit([]);
=======
        Self {
            textures,
            bind_group,
            resolution: *resolution,
        }
    }

    pub fn upload(&mut self, ctx: &WgpuCtx, frame: Arc<Frame>) {
        if frame.resolution != self.resolution {
            self.textures = YUVTextures::new(ctx, &frame.resolution);
            self.bind_group = self
                .textures
                .new_bind_group(ctx, &ctx.yuv_bind_group_layout);
            self.resolution = frame.resolution;
        }
        self.textures.upload(ctx, &frame.data)
    }

    pub fn yuv_textures(&self) -> &YUVTextures {
        &self.textures
>>>>>>> 35a51e6d
    }

    pub fn bind_group(&self) -> &wgpu::BindGroup {
        &self.bind_group
    }
}

<<<<<<< HEAD
pub struct YUVTextures(pub [Texture; 3]);

impl YUVTextures {
    pub fn new(ctx: &WgpuCtx, resolution: &Resolution) -> Self {
        Self([
            Self::new_plane(ctx, resolution.width, resolution.height),
            Self::new_plane(ctx, resolution.width / 2, resolution.height / 2),
            Self::new_plane(ctx, resolution.width / 2, resolution.height / 2),
        ])
    }

    fn new_plane(ctx: &WgpuCtx, width: usize, height: usize) -> Texture {
        Texture::new(
            ctx,
            None,
            wgpu::Extent3d {
                width: width as u32,
                height: height as u32,
                depth_or_array_layers: 1,
            },
            wgpu::TextureFormat::R8Unorm,
            wgpu::TextureUsages::RENDER_ATTACHMENT
                | wgpu::TextureUsages::TEXTURE_BINDING
                | wgpu::TextureUsages::COPY_DST
                | wgpu::TextureUsages::COPY_SRC
                | wgpu::TextureUsages::TEXTURE_BINDING,
        )
    }

    pub fn new_bind_group_layout(device: &wgpu::Device) -> wgpu::BindGroupLayout {
        let create_entry = |binding: u32| wgpu::BindGroupLayoutEntry {
            binding,
            ty: Texture::DEFAULT_BINDING_TYPE,
            visibility: wgpu::ShaderStages::FRAGMENT,
            count: None,
        };
        device.create_bind_group_layout(&wgpu::BindGroupLayoutDescriptor {
            label: Some("yuv all textures bind group layout"),
            entries: &[create_entry(0), create_entry(1), create_entry(2)],
        })
    }

    pub(self) fn new_bind_group(
        &self,
        ctx: &WgpuCtx,
        layout: &wgpu::BindGroupLayout,
    ) -> wgpu::BindGroup {
        ctx.device.create_bind_group(&wgpu::BindGroupDescriptor {
            label: Some("yuv all textures bind group"),
            layout,
            entries: &[
                wgpu::BindGroupEntry {
                    binding: 0,
                    resource: wgpu::BindingResource::TextureView(&self.0[0].view),
                },
                wgpu::BindGroupEntry {
                    binding: 1,
                    resource: wgpu::BindingResource::TextureView(&self.0[1].view),
                },
                wgpu::BindGroupEntry {
                    binding: 2,
                    resource: wgpu::BindingResource::TextureView(&self.0[2].view),
                },
            ],
        })
    }
}

pub struct RGBATexture(pub Texture);

impl RGBATexture {
    pub fn new(ctx: &WgpuCtx, resolution: &Resolution) -> Self {
        Self(Texture::new(
            ctx,
            None,
            wgpu::Extent3d {
                width: resolution.width as u32,
                height: resolution.height as u32,
                depth_or_array_layers: 1,
            },
            wgpu::TextureFormat::Rgba8Unorm,
            wgpu::TextureUsages::RENDER_ATTACHMENT
                | wgpu::TextureUsages::TEXTURE_BINDING
                | wgpu::TextureUsages::COPY_DST
                | wgpu::TextureUsages::TEXTURE_BINDING,
        ))
    }

    pub fn new_bind_group_layout(device: &wgpu::Device) -> wgpu::BindGroupLayout {
        device.create_bind_group_layout(&wgpu::BindGroupLayoutDescriptor {
            label: Some("single texture bind group layout"),
            entries: &[wgpu::BindGroupLayoutEntry {
                binding: 0,
                ty: Texture::DEFAULT_BINDING_TYPE,
                visibility: wgpu::ShaderStages::FRAGMENT,
                count: None,
            }],
        })
    }

    pub(self) fn new_bind_group(
        &self,
        ctx: &WgpuCtx,
        layout: &wgpu::BindGroupLayout,
    ) -> wgpu::BindGroup {
        ctx.device.create_bind_group(&wgpu::BindGroupDescriptor {
            label: Some("texture bind group"),
            layout,
            entries: &[wgpu::BindGroupEntry {
                binding: 0,
                resource: wgpu::BindingResource::TextureView(&self.0.view),
            }],
        })
    }
}

pub struct InputTexture {
    pub textures: YUVTextures,
    pub bind_group: wgpu::BindGroup,
}

impl InputTexture {
    pub fn new(ctx: &WgpuCtx, resolution: &Resolution) -> Self {
        let textures = YUVTextures::new(ctx, resolution);
        let bind_group = textures.new_bind_group(ctx, &ctx.yuv_bind_group_layout);

        Self {
            textures,
            bind_group,
        }
    }
}

pub struct NodeTexture {
    pub texture: RGBATexture,
    pub bind_group: wgpu::BindGroup,
}

impl NodeTexture {
    pub fn new(ctx: &WgpuCtx, resolution: &Resolution) -> Self {
        let texture = RGBATexture::new(ctx, resolution);
        let bind_group = texture.new_bind_group(ctx, &ctx.rgba_bind_group_layout);

        Self {
            texture,
            bind_group,
        }
    }
}
pub struct OutputTexture {
    pub yuv_textures: YUVTextures,
    buffers: [wgpu::Buffer; 3],
    pub resolution: Resolution,
=======
struct InnerNodeTexture {
    texture: Arc<RGBATexture>,
    bind_group: Arc<wgpu::BindGroup>,
>>>>>>> 35a51e6d
}

impl InnerNodeTexture {
    pub fn new(ctx: &WgpuCtx, resolution: &Resolution) -> Self {
        let texture = RGBATexture::new(ctx, resolution);
        let bind_group = texture.new_bind_group(ctx, &ctx.rgba_bind_group_layout);

        Self {
            texture: Arc::new(texture),
            bind_group: Arc::new(bind_group),
        }
    }
}

pub struct NodeTexture {
    inner: Mutex<InnerNodeTexture>,
    resolution: Resolution,
}

impl NodeTexture {
    pub fn new(ctx: &WgpuCtx, resolution: &Resolution) -> Self {
        Self {
<<<<<<< HEAD
            yuv_textures: YUVTextures::new(ctx, resolution),
            buffers,
=======
            inner: InnerNodeTexture::new(ctx, resolution).into(),
>>>>>>> 35a51e6d
            resolution: *resolution,
        }
    }

<<<<<<< HEAD
    /// extremely hacky workaround to download texture
    /// TODO: do it properly, potentially we might want to use DownloadBuffer
    pub fn download(&self, ctx: &WgpuCtx) -> YuvData {
        self.transfer_content_to_buffers(&ctx.device, &ctx.queue);
        let mut result = YuvData {
            y_plane: Bytes::new(),
            u_plane: Bytes::new(),
            v_plane: Bytes::new(),
        };
        {
            let size = self.yuv_textures.0[0].texture.size();
            let buffer = BytesMut::with_capacity(size.width as usize * size.height as usize);
=======
    pub fn ensure_size(&self, ctx: &WgpuCtx, resolution: &Resolution) {
        if *resolution != self.resolution {
            let new_inner = InnerNodeTexture::new(ctx, resolution);
            let mut guard = self.inner.lock().unwrap();
            let _ = mem::replace(guard.deref_mut(), new_inner);
        }
    }
>>>>>>> 35a51e6d

    pub fn rgba_texture(&self) -> Arc<RGBATexture> {
        let guard = self.inner.lock().unwrap();
        guard.texture.clone()
    }

<<<<<<< HEAD
            let range = self.buffers[0].slice(..).get_mapped_range();
            let chunks = range.chunks(Self::padded(size.width as usize));
            let mut buffer = buffer.writer();
            for chunk in chunks {
                buffer.write_all(&chunk[..size.width as usize]).unwrap();
            }
            result.y_plane = buffer.into_inner().into();
        }
        {
            let size = self.yuv_textures.0[1].texture.size();
            let buffer = BytesMut::with_capacity(size.width as usize * size.height as usize);
=======
    pub fn bind_group(&self) -> Arc<wgpu::BindGroup> {
        let guard = self.inner.lock().unwrap();
        guard.bind_group.clone()
    }
}
>>>>>>> 35a51e6d

pub struct OutputTexture {
    textures: YUVTextures,
    buffers: [wgpu::Buffer; 3],
    resolution: Resolution,
}

impl OutputTexture {
    pub fn new(ctx: &WgpuCtx, resolution: &Resolution) -> Self {
        let textures = YUVTextures::new(ctx, resolution);
        let buffers = textures.new_download_buffers(ctx);
        Self {
            textures,
            buffers,
            resolution: resolution.to_owned(),
        }
<<<<<<< HEAD
        {
            let size = self.yuv_textures.0[2].texture.size();
            let buffer = BytesMut::with_capacity(size.width as usize * size.height as usize);
=======
    }
>>>>>>> 35a51e6d

    pub fn yuv_textures(&self) -> &YUVTextures {
        &self.textures
    }

    pub fn resolution(&self) -> &Resolution {
        &self.resolution
    }

    pub fn start_download<'a>(
        &'a self,
        ctx: &WgpuCtx,
    ) -> YUVPendingDownload<
        'a,
        impl FnOnce() -> Result<Bytes, BufferAsyncError> + 'a,
        BufferAsyncError,
    > {
        self.textures.copy_to_buffers(ctx, &self.buffers);

        YUVPendingDownload::new(
            self.download_buffer(self.textures.plains[0].texture.size(), &self.buffers[0]),
            self.download_buffer(self.textures.plains[1].texture.size(), &self.buffers[1]),
            self.download_buffer(self.textures.plains[2].texture.size(), &self.buffers[2]),
        )
    }

    fn download_buffer<'a>(
        &'a self,
        size: wgpu::Extent3d,
        source: &'a Buffer,
    ) -> impl FnOnce() -> Result<Bytes, BufferAsyncError> + 'a {
        let buffer = BytesMut::with_capacity((size.width * size.height) as usize);
        let (s, r) = bounded(1);
        source.slice(..).map_async(MapMode::Read, move |result| {
            if let Err(err) = s.send(result) {
                error!("channel send error: {err}")
            }
        });

<<<<<<< HEAD
        for plane in [0, 1, 2] {
            encoder.copy_texture_to_buffer(
                wgpu::ImageCopyTexture {
                    aspect: wgpu::TextureAspect::All,
                    mip_level: 0,
                    origin: wgpu::Origin3d::ZERO,
                    texture: &self.yuv_textures.0[plane].texture,
                },
                wgpu::ImageCopyBuffer {
                    buffer: &self.buffers[plane],
                    layout: wgpu::ImageDataLayout {
                        bytes_per_row: Some(Self::padded(
                            self.yuv_textures.0[plane].texture.size().width as usize,
                        ) as u32),
                        rows_per_image: Some(self.yuv_textures.0[plane].texture.size().height),
                        offset: 0,
                    },
                },
                self.yuv_textures.0[plane].texture.size(),
            )
=======
        move || {
            r.recv().unwrap()?;
            let mut buffer = buffer.writer();
            {
                let range = source.slice(..).get_mapped_range();
                let chunks = range.chunks(pad_to_256(size.width) as usize);
                for chunk in chunks {
                    buffer.write_all(&chunk[..size.width as usize]).unwrap();
                }
            };
            source.unmap();
            Ok(buffer.into_inner().into())
>>>>>>> 35a51e6d
        }
    }
}<|MERGE_RESOLUTION|>--- conflicted
+++ resolved
@@ -20,34 +20,8 @@
 mod utils;
 mod yuv;
 
-<<<<<<< HEAD
-impl Texture {
-    pub const DEFAULT_BINDING_TYPE: wgpu::BindingType = wgpu::BindingType::Texture {
-        sample_type: wgpu::TextureSampleType::Float { filterable: true },
-        view_dimension: wgpu::TextureViewDimension::D2,
-        multisampled: false,
-    };
-    pub fn new(
-        ctx: &WgpuCtx,
-        label: Option<&str>,
-        size: wgpu::Extent3d,
-        format: wgpu::TextureFormat,
-        usage: wgpu::TextureUsages,
-    ) -> Self {
-        let texture = ctx.device.create_texture(&wgpu::TextureDescriptor {
-            label,
-            size,
-            mip_level_count: 1,
-            sample_count: 1,
-            dimension: wgpu::TextureDimension::D2,
-            format,
-            usage,
-            view_formats: &[format],
-        });
-=======
 pub type RGBATexture = rgba::RGBATexture;
 pub type YUVTextures = yuv::YUVTextures;
->>>>>>> 35a51e6d
 
 pub type Texture = base::Texture;
 
@@ -62,15 +36,6 @@
         let textures = YUVTextures::new(ctx, resolution);
         let bind_group = textures.new_bind_group(ctx, &ctx.yuv_bind_group_layout);
 
-<<<<<<< HEAD
-    pub fn upload_frame_to_textures(ctx: &WgpuCtx, textures: &[Texture; 3], frame: Arc<Frame>) {
-        // TODO maybe resize?
-        textures[0].upload_data(&ctx.queue, &frame.data.y_plane, 1);
-        textures[1].upload_data(&ctx.queue, &frame.data.u_plane, 1);
-        textures[2].upload_data(&ctx.queue, &frame.data.v_plane, 1);
-        // TODO: https://github.com/membraneframework/video_compositor/pull/30#discussion_r1277993507
-        ctx.queue.submit([]);
-=======
         Self {
             textures,
             bind_group,
@@ -91,7 +56,6 @@
 
     pub fn yuv_textures(&self) -> &YUVTextures {
         &self.textures
->>>>>>> 35a51e6d
     }
 
     pub fn bind_group(&self) -> &wgpu::BindGroup {
@@ -99,165 +63,9 @@
     }
 }
 
-<<<<<<< HEAD
-pub struct YUVTextures(pub [Texture; 3]);
-
-impl YUVTextures {
-    pub fn new(ctx: &WgpuCtx, resolution: &Resolution) -> Self {
-        Self([
-            Self::new_plane(ctx, resolution.width, resolution.height),
-            Self::new_plane(ctx, resolution.width / 2, resolution.height / 2),
-            Self::new_plane(ctx, resolution.width / 2, resolution.height / 2),
-        ])
-    }
-
-    fn new_plane(ctx: &WgpuCtx, width: usize, height: usize) -> Texture {
-        Texture::new(
-            ctx,
-            None,
-            wgpu::Extent3d {
-                width: width as u32,
-                height: height as u32,
-                depth_or_array_layers: 1,
-            },
-            wgpu::TextureFormat::R8Unorm,
-            wgpu::TextureUsages::RENDER_ATTACHMENT
-                | wgpu::TextureUsages::TEXTURE_BINDING
-                | wgpu::TextureUsages::COPY_DST
-                | wgpu::TextureUsages::COPY_SRC
-                | wgpu::TextureUsages::TEXTURE_BINDING,
-        )
-    }
-
-    pub fn new_bind_group_layout(device: &wgpu::Device) -> wgpu::BindGroupLayout {
-        let create_entry = |binding: u32| wgpu::BindGroupLayoutEntry {
-            binding,
-            ty: Texture::DEFAULT_BINDING_TYPE,
-            visibility: wgpu::ShaderStages::FRAGMENT,
-            count: None,
-        };
-        device.create_bind_group_layout(&wgpu::BindGroupLayoutDescriptor {
-            label: Some("yuv all textures bind group layout"),
-            entries: &[create_entry(0), create_entry(1), create_entry(2)],
-        })
-    }
-
-    pub(self) fn new_bind_group(
-        &self,
-        ctx: &WgpuCtx,
-        layout: &wgpu::BindGroupLayout,
-    ) -> wgpu::BindGroup {
-        ctx.device.create_bind_group(&wgpu::BindGroupDescriptor {
-            label: Some("yuv all textures bind group"),
-            layout,
-            entries: &[
-                wgpu::BindGroupEntry {
-                    binding: 0,
-                    resource: wgpu::BindingResource::TextureView(&self.0[0].view),
-                },
-                wgpu::BindGroupEntry {
-                    binding: 1,
-                    resource: wgpu::BindingResource::TextureView(&self.0[1].view),
-                },
-                wgpu::BindGroupEntry {
-                    binding: 2,
-                    resource: wgpu::BindingResource::TextureView(&self.0[2].view),
-                },
-            ],
-        })
-    }
-}
-
-pub struct RGBATexture(pub Texture);
-
-impl RGBATexture {
-    pub fn new(ctx: &WgpuCtx, resolution: &Resolution) -> Self {
-        Self(Texture::new(
-            ctx,
-            None,
-            wgpu::Extent3d {
-                width: resolution.width as u32,
-                height: resolution.height as u32,
-                depth_or_array_layers: 1,
-            },
-            wgpu::TextureFormat::Rgba8Unorm,
-            wgpu::TextureUsages::RENDER_ATTACHMENT
-                | wgpu::TextureUsages::TEXTURE_BINDING
-                | wgpu::TextureUsages::COPY_DST
-                | wgpu::TextureUsages::TEXTURE_BINDING,
-        ))
-    }
-
-    pub fn new_bind_group_layout(device: &wgpu::Device) -> wgpu::BindGroupLayout {
-        device.create_bind_group_layout(&wgpu::BindGroupLayoutDescriptor {
-            label: Some("single texture bind group layout"),
-            entries: &[wgpu::BindGroupLayoutEntry {
-                binding: 0,
-                ty: Texture::DEFAULT_BINDING_TYPE,
-                visibility: wgpu::ShaderStages::FRAGMENT,
-                count: None,
-            }],
-        })
-    }
-
-    pub(self) fn new_bind_group(
-        &self,
-        ctx: &WgpuCtx,
-        layout: &wgpu::BindGroupLayout,
-    ) -> wgpu::BindGroup {
-        ctx.device.create_bind_group(&wgpu::BindGroupDescriptor {
-            label: Some("texture bind group"),
-            layout,
-            entries: &[wgpu::BindGroupEntry {
-                binding: 0,
-                resource: wgpu::BindingResource::TextureView(&self.0.view),
-            }],
-        })
-    }
-}
-
-pub struct InputTexture {
-    pub textures: YUVTextures,
-    pub bind_group: wgpu::BindGroup,
-}
-
-impl InputTexture {
-    pub fn new(ctx: &WgpuCtx, resolution: &Resolution) -> Self {
-        let textures = YUVTextures::new(ctx, resolution);
-        let bind_group = textures.new_bind_group(ctx, &ctx.yuv_bind_group_layout);
-
-        Self {
-            textures,
-            bind_group,
-        }
-    }
-}
-
-pub struct NodeTexture {
-    pub texture: RGBATexture,
-    pub bind_group: wgpu::BindGroup,
-}
-
-impl NodeTexture {
-    pub fn new(ctx: &WgpuCtx, resolution: &Resolution) -> Self {
-        let texture = RGBATexture::new(ctx, resolution);
-        let bind_group = texture.new_bind_group(ctx, &ctx.rgba_bind_group_layout);
-
-        Self {
-            texture,
-            bind_group,
-        }
-    }
-}
-pub struct OutputTexture {
-    pub yuv_textures: YUVTextures,
-    buffers: [wgpu::Buffer; 3],
-    pub resolution: Resolution,
-=======
 struct InnerNodeTexture {
     texture: Arc<RGBATexture>,
     bind_group: Arc<wgpu::BindGroup>,
->>>>>>> 35a51e6d
 }
 
 impl InnerNodeTexture {
@@ -280,30 +88,11 @@
 impl NodeTexture {
     pub fn new(ctx: &WgpuCtx, resolution: &Resolution) -> Self {
         Self {
-<<<<<<< HEAD
-            yuv_textures: YUVTextures::new(ctx, resolution),
-            buffers,
-=======
             inner: InnerNodeTexture::new(ctx, resolution).into(),
->>>>>>> 35a51e6d
             resolution: *resolution,
         }
     }
 
-<<<<<<< HEAD
-    /// extremely hacky workaround to download texture
-    /// TODO: do it properly, potentially we might want to use DownloadBuffer
-    pub fn download(&self, ctx: &WgpuCtx) -> YuvData {
-        self.transfer_content_to_buffers(&ctx.device, &ctx.queue);
-        let mut result = YuvData {
-            y_plane: Bytes::new(),
-            u_plane: Bytes::new(),
-            v_plane: Bytes::new(),
-        };
-        {
-            let size = self.yuv_textures.0[0].texture.size();
-            let buffer = BytesMut::with_capacity(size.width as usize * size.height as usize);
-=======
     pub fn ensure_size(&self, ctx: &WgpuCtx, resolution: &Resolution) {
         if *resolution != self.resolution {
             let new_inner = InnerNodeTexture::new(ctx, resolution);
@@ -311,32 +100,17 @@
             let _ = mem::replace(guard.deref_mut(), new_inner);
         }
     }
->>>>>>> 35a51e6d
 
     pub fn rgba_texture(&self) -> Arc<RGBATexture> {
         let guard = self.inner.lock().unwrap();
         guard.texture.clone()
     }
 
-<<<<<<< HEAD
-            let range = self.buffers[0].slice(..).get_mapped_range();
-            let chunks = range.chunks(Self::padded(size.width as usize));
-            let mut buffer = buffer.writer();
-            for chunk in chunks {
-                buffer.write_all(&chunk[..size.width as usize]).unwrap();
-            }
-            result.y_plane = buffer.into_inner().into();
-        }
-        {
-            let size = self.yuv_textures.0[1].texture.size();
-            let buffer = BytesMut::with_capacity(size.width as usize * size.height as usize);
-=======
     pub fn bind_group(&self) -> Arc<wgpu::BindGroup> {
         let guard = self.inner.lock().unwrap();
         guard.bind_group.clone()
     }
 }
->>>>>>> 35a51e6d
 
 pub struct OutputTexture {
     textures: YUVTextures,
@@ -353,13 +127,7 @@
             buffers,
             resolution: resolution.to_owned(),
         }
-<<<<<<< HEAD
-        {
-            let size = self.yuv_textures.0[2].texture.size();
-            let buffer = BytesMut::with_capacity(size.width as usize * size.height as usize);
-=======
     }
->>>>>>> 35a51e6d
 
     pub fn yuv_textures(&self) -> &YUVTextures {
         &self.textures
@@ -399,28 +167,6 @@
             }
         });
 
-<<<<<<< HEAD
-        for plane in [0, 1, 2] {
-            encoder.copy_texture_to_buffer(
-                wgpu::ImageCopyTexture {
-                    aspect: wgpu::TextureAspect::All,
-                    mip_level: 0,
-                    origin: wgpu::Origin3d::ZERO,
-                    texture: &self.yuv_textures.0[plane].texture,
-                },
-                wgpu::ImageCopyBuffer {
-                    buffer: &self.buffers[plane],
-                    layout: wgpu::ImageDataLayout {
-                        bytes_per_row: Some(Self::padded(
-                            self.yuv_textures.0[plane].texture.size().width as usize,
-                        ) as u32),
-                        rows_per_image: Some(self.yuv_textures.0[plane].texture.size().height),
-                        offset: 0,
-                    },
-                },
-                self.yuv_textures.0[plane].texture.size(),
-            )
-=======
         move || {
             r.recv().unwrap()?;
             let mut buffer = buffer.writer();
@@ -433,7 +179,6 @@
             };
             source.unmap();
             Ok(buffer.into_inner().into())
->>>>>>> 35a51e6d
         }
     }
 }