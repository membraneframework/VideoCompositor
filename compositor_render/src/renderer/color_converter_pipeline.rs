use wgpu::ShaderStages;

use super::{
    common_pipeline::{RectangleRenderBuffers, Sampler, U32Uniform, Vertex},
<<<<<<< HEAD
    texture::{BGRATexture, RGBATexture, YUVTextures},
=======
    texture::{RGBATexture, Texture, YUVTextures},
>>>>>>> 53de9811
    WgpuCtx,
};

const PRIMITIVE_STATE: wgpu::PrimitiveState = wgpu::PrimitiveState {
    polygon_mode: wgpu::PolygonMode::Fill,
    topology: wgpu::PrimitiveTopology::TriangleList,
    front_face: wgpu::FrontFace::Ccw,
    cull_mode: Some(wgpu::Face::Back),
    strip_index_format: None,
    conservative: false,
    unclipped_depth: false,
};

pub struct YUVToRGBAConverter {
    pipeline: wgpu::RenderPipeline,
    sampler: Sampler,
    buffers: RectangleRenderBuffers,
}

impl YUVToRGBAConverter {
    pub fn new(
        device: &wgpu::Device,
        yuv_textures_bind_group_layout: &wgpu::BindGroupLayout,
    ) -> Self {
        let shader_module = device.create_shader_module(wgpu::include_wgsl!("yuv_to_rgba.wgsl"));
        let sampler = Sampler::new(device);
        let buffers = RectangleRenderBuffers::new(device);

        let pipeline_layout = device.create_pipeline_layout(&wgpu::PipelineLayoutDescriptor {
            label: Some("YUV to RGBA color converter render pipeline layout"),
            bind_group_layouts: &[yuv_textures_bind_group_layout, &sampler.bind_group_layout],
            push_constant_ranges: &[],
        });

        let pipeline = device.create_render_pipeline(&wgpu::RenderPipelineDescriptor {
            label: Some("YUV to RGBA color converter render pipeline"),
            layout: Some(&pipeline_layout),
            primitive: PRIMITIVE_STATE,

            vertex: wgpu::VertexState {
                module: &shader_module,
                entry_point: "vs_main",
                buffers: &[Vertex::LAYOUT],
            },

            fragment: Some(wgpu::FragmentState {
                module: &shader_module,
                entry_point: "fs_main",
                targets: &[Some(wgpu::ColorTargetState {
                    format: wgpu::TextureFormat::Rgba8Unorm,
                    write_mask: wgpu::ColorWrites::all(),
                    blend: None,
                })],
            }),

            multisample: wgpu::MultisampleState {
                count: 1,
                mask: !0,
                alpha_to_coverage_enabled: false,
            },
            multiview: None,
            depth_stencil: None,
        });

        Self {
            pipeline,
            sampler,
            buffers,
        }
    }

    pub fn convert(&self, ctx: &WgpuCtx, src: (&YUVTextures, &wgpu::BindGroup), dst: &RGBATexture) {
        let mut encoder = ctx
            .device
            .create_command_encoder(&wgpu::CommandEncoderDescriptor {
                label: Some("YUV to RGBA color converter encoder"),
            });

        {
            let mut render_pass = encoder.begin_render_pass(&wgpu::RenderPassDescriptor {
                label: Some("YUV to RGBA color converter render pass"),
                color_attachments: &[Some(wgpu::RenderPassColorAttachment {
                    ops: wgpu::Operations {
                        load: wgpu::LoadOp::Clear(wgpu::Color::BLACK),
                        store: true,
                    },
                    view: &dst.texture().view,
                    resolve_target: None,
                })],
                depth_stencil_attachment: None,
            });

            render_pass.set_pipeline(&self.pipeline);
            render_pass.set_bind_group(0, src.1, &[]);
            render_pass.set_bind_group(1, &self.sampler.bind_group, &[]);
            render_pass.set_vertex_buffer(0, self.buffers.vertex.slice(..));
            render_pass.set_index_buffer(
                self.buffers.index.slice(..),
                RectangleRenderBuffers::INDEX_FORMAT,
            );
            render_pass.draw_indexed(0..RectangleRenderBuffers::INDICES.len() as u32, 0, 0..1);
        }

        ctx.queue.submit(Some(encoder.finish()));
    }
}

pub struct RGBAToYUVConverter {
    pipeline: wgpu::RenderPipeline,
    plane_selector: U32Uniform,
    sampler: Sampler,
    buffers: RectangleRenderBuffers,
}

impl RGBAToYUVConverter {
    pub fn new(
        device: &wgpu::Device,
        single_texture_bind_group_layout: &wgpu::BindGroupLayout,
    ) -> Self {
        let plane_selector = U32Uniform::new(device);
        let sampler = Sampler::new(device);
        let buffers = RectangleRenderBuffers::new(device);

        let pipeline_layout = device.create_pipeline_layout(&wgpu::PipelineLayoutDescriptor {
            label: Some("RGBA to YUV color converter pipeline layout"),
            bind_group_layouts: &[
                single_texture_bind_group_layout,
                &sampler.bind_group_layout,
                &plane_selector.bind_group_layout,
            ],
            push_constant_ranges: &[],
        });

        let shader_module = device.create_shader_module(wgpu::include_wgsl!("rgba_to_yuv.wgsl"));

        let pipeline = device.create_render_pipeline(&wgpu::RenderPipelineDescriptor {
            label: Some("RGBA to YUV color converter pipeline"),
            layout: Some(&pipeline_layout),
            primitive: PRIMITIVE_STATE,

            vertex: wgpu::VertexState {
                module: &shader_module,
                entry_point: "vs_main",
                buffers: &[Vertex::LAYOUT],
            },

            fragment: Some(wgpu::FragmentState {
                module: &shader_module,
                entry_point: "fs_main",
                targets: &[Some(wgpu::ColorTargetState {
                    format: wgpu::TextureFormat::R8Unorm,
                    write_mask: wgpu::ColorWrites::all(),
                    blend: None,
                })],
            }),
            depth_stencil: None,
            multisample: wgpu::MultisampleState {
                count: 1,
                mask: !0,
                alpha_to_coverage_enabled: false,
            },
            multiview: None,
        });

        Self {
            pipeline,
            sampler,
            buffers,
            plane_selector,
        }
    }

    pub fn convert(&self, ctx: &WgpuCtx, src: (&RGBATexture, &wgpu::BindGroup), dst: &YUVTextures) {
        for plane in [0, 1, 2] {
            ctx.queue.write_buffer(
                &self.plane_selector.buffer,
                0,
                bytemuck::bytes_of(&(plane as u32)),
            );

            let mut encoder = ctx
                .device
                .create_command_encoder(&wgpu::CommandEncoderDescriptor {
                    label: Some("RGBA to YUV color converter command encoder"),
                });

            {
                let mut render_pass = encoder.begin_render_pass(&wgpu::RenderPassDescriptor {
                    label: Some("YUV to RGBA color converter render pass"),
                    color_attachments: &[Some(wgpu::RenderPassColorAttachment {
                        ops: wgpu::Operations {
                            // We want the background to be black. Black in YUV is y = 0, u = 0.5, v = 0.5
                            // Therefore, we set the clear color to 0, 0, 0 when drawing the y plane
                            // and to 0.5, 0.5, 0.5 when drawing the u and v planes.
                            load: wgpu::LoadOp::Clear(if plane == 0 {
                                wgpu::Color {
                                    r: 0.0,
                                    g: 0.0,
                                    b: 0.0,
                                    a: 1.0,
                                }
                            } else {
                                wgpu::Color {
                                    r: 0.5,
                                    g: 0.5,
                                    b: 0.5,
                                    a: 1.0,
                                }
                            }),
                            store: true,
                        },
                        view: &dst.plane(plane).view,
                        resolve_target: None,
                    })],
                    depth_stencil_attachment: None,
                });

                render_pass.set_pipeline(&self.pipeline);
                render_pass.set_bind_group(0, src.1, &[]);
                render_pass.set_bind_group(1, &self.sampler.bind_group, &[]);
                render_pass.set_bind_group(2, &self.plane_selector.bind_group, &[]);
                render_pass.set_vertex_buffer(0, self.buffers.vertex.slice(..));
                render_pass.set_index_buffer(
                    self.buffers.index.slice(..),
                    RectangleRenderBuffers::INDEX_FORMAT,
                );
                render_pass.draw_indexed(0..RectangleRenderBuffers::INDICES.len() as u32, 0, 0..1);
            }

            ctx.queue.submit(Some(encoder.finish()));
        }
    }
}

<<<<<<< HEAD
pub struct BGRAToRGBAConverter {
    pipeline: wgpu::RenderPipeline,
    sampler: Sampler,
    buffers: RectangleRenderBuffers,
}

impl BGRAToRGBAConverter {
    pub fn new(device: &wgpu::Device, bgra_bind_group_layout: &wgpu::BindGroupLayout) -> Self {
        let shader_module = device.create_shader_module(wgpu::include_wgsl!("bgra_to_rgba.wgsl"));
        let sampler = Sampler::new(device);
        let buffers = RectangleRenderBuffers::new(device);

        let pipeline_layout = device.create_pipeline_layout(&wgpu::PipelineLayoutDescriptor {
            label: Some("BGRA to RGBA color converter render pipeline layout"),
            bind_group_layouts: &[bgra_bind_group_layout, &sampler.bind_group_layout],
            push_constant_ranges: &[],
        });

        let pipeline = device.create_render_pipeline(&wgpu::RenderPipelineDescriptor {
            label: Some("BGRA to RGBA color converter render pipeline"),
            layout: Some(&pipeline_layout),
=======
pub struct R8FillWithValuePipeline {
    pipeline: wgpu::RenderPipeline,
    buffers: RectangleRenderBuffers,
}

impl R8FillWithValuePipeline {
    pub fn new(device: &wgpu::Device) -> Self {
        let shader_module = device.create_shader_module(wgpu::include_wgsl!("r8_fill_color.wgsl"));
        let buffers = RectangleRenderBuffers::new(device);

        let pipeline_layout = device.create_pipeline_layout(&wgpu::PipelineLayoutDescriptor {
            label: Some("Fill with color render pipeline layout"),
            bind_group_layouts: &[],
            push_constant_ranges: &[wgpu::PushConstantRange {
                stages: wgpu::ShaderStages::FRAGMENT,
                range: 0..4,
            }],
        });

        let pipeline = device.create_render_pipeline(&wgpu::RenderPipelineDescriptor {
            label: Some("Fill with color pipeline"),
            layout: Some(&pipeline_layout),
            primitive: PRIMITIVE_STATE,
>>>>>>> 53de9811
            vertex: wgpu::VertexState {
                module: &shader_module,
                entry_point: "vs_main",
                buffers: &[Vertex::LAYOUT],
            },
            fragment: Some(wgpu::FragmentState {
                module: &shader_module,
                entry_point: "fs_main",
                targets: &[Some(wgpu::ColorTargetState {
<<<<<<< HEAD
                    format: wgpu::TextureFormat::Rgba8Unorm,
                    blend: None,
                    write_mask: wgpu::ColorWrites::all(),
                })],
            }),
            primitive: PRIMITIVE_STATE,
=======
                    format: wgpu::TextureFormat::R8Unorm,
                    write_mask: wgpu::ColorWrites::all(),
                    blend: None,
                })],
            }),
>>>>>>> 53de9811
            depth_stencil: None,
            multisample: wgpu::MultisampleState {
                count: 1,
                mask: !0,
                alpha_to_coverage_enabled: false,
            },
            multiview: None,
        });

<<<<<<< HEAD
        Self {
            pipeline,
            sampler,
            buffers,
        }
    }

    pub fn convert(&self, ctx: &WgpuCtx, src: (&BGRATexture, &wgpu::BindGroup), dst: &RGBATexture) {
        let mut encoder = ctx
            .device
            .create_command_encoder(&wgpu::CommandEncoderDescriptor {
                label: Some("BGRA to RGBA color converter command encoder"),
=======
        Self { pipeline, buffers }
    }

    pub fn fill(&self, ctx: &WgpuCtx, dst: &Texture, value: f32) {
        let mut encoder = ctx
            .device
            .create_command_encoder(&wgpu::CommandEncoderDescriptor {
                label: Some("Fill R8 texture with color command encoder"),
>>>>>>> 53de9811
            });

        {
            let mut render_pass = encoder.begin_render_pass(&wgpu::RenderPassDescriptor {
<<<<<<< HEAD
                label: Some("BGRA to RGBA color converter render pass"),
                color_attachments: &[Some(wgpu::RenderPassColorAttachment {
                    view: &dst.texture().view,
                    resolve_target: None,
=======
                label: Some("Fill R8 texture with color render pass"),
                color_attachments: &[Some(wgpu::RenderPassColorAttachment {
>>>>>>> 53de9811
                    ops: wgpu::Operations {
                        load: wgpu::LoadOp::Clear(wgpu::Color::BLACK),
                        store: true,
                    },
<<<<<<< HEAD
=======
                    view: &dst.view,
                    resolve_target: None,
>>>>>>> 53de9811
                })],
                depth_stencil_attachment: None,
            });

            render_pass.set_pipeline(&self.pipeline);
<<<<<<< HEAD
            render_pass.set_bind_group(0, src.1, &[]);
            render_pass.set_bind_group(1, &self.sampler.bind_group, &[]);
=======
            render_pass.set_push_constants(ShaderStages::FRAGMENT, 0, bytemuck::bytes_of(&value));
>>>>>>> 53de9811
            render_pass.set_vertex_buffer(0, self.buffers.vertex.slice(..));
            render_pass.set_index_buffer(
                self.buffers.index.slice(..),
                RectangleRenderBuffers::INDEX_FORMAT,
            );
            render_pass.draw_indexed(0..RectangleRenderBuffers::INDICES.len() as u32, 0, 0..1);
        }

        ctx.queue.submit(Some(encoder.finish()));
    }
}<|MERGE_RESOLUTION|>--- conflicted
+++ resolved
@@ -2,11 +2,7 @@
 
 use super::{
     common_pipeline::{RectangleRenderBuffers, Sampler, U32Uniform, Vertex},
-<<<<<<< HEAD
-    texture::{BGRATexture, RGBATexture, YUVTextures},
-=======
-    texture::{RGBATexture, Texture, YUVTextures},
->>>>>>> 53de9811
+    texture::{BGRATexture, RGBATexture, Texture, YUVTextures},
     WgpuCtx,
 };
 
@@ -241,7 +237,6 @@
     }
 }
 
-<<<<<<< HEAD
 pub struct BGRAToRGBAConverter {
     pipeline: wgpu::RenderPipeline,
     sampler: Sampler,
@@ -263,7 +258,73 @@
         let pipeline = device.create_render_pipeline(&wgpu::RenderPipelineDescriptor {
             label: Some("BGRA to RGBA color converter render pipeline"),
             layout: Some(&pipeline_layout),
-=======
+            vertex: wgpu::VertexState {
+                module: &shader_module,
+                entry_point: "vs_main",
+                buffers: &[Vertex::LAYOUT],
+            },
+            fragment: Some(wgpu::FragmentState {
+                module: &shader_module,
+                entry_point: "fs_main",
+                targets: &[Some(wgpu::ColorTargetState {
+                    format: wgpu::TextureFormat::Rgba8Unorm,
+                    blend: None,
+                    write_mask: wgpu::ColorWrites::all(),
+                })],
+            }),
+            primitive: PRIMITIVE_STATE,
+            depth_stencil: None,
+            multisample: wgpu::MultisampleState {
+                count: 1,
+                mask: !0,
+                alpha_to_coverage_enabled: false,
+            },
+            multiview: None,
+        });
+
+        Self {
+            pipeline,
+            sampler,
+            buffers,
+        }
+    }
+
+    pub fn convert(&self, ctx: &WgpuCtx, src: (&BGRATexture, &wgpu::BindGroup), dst: &RGBATexture) {
+        let mut encoder = ctx
+            .device
+            .create_command_encoder(&wgpu::CommandEncoderDescriptor {
+                label: Some("BGRA to RGBA color converter command encoder"),
+            });
+
+        {
+            let mut render_pass = encoder.begin_render_pass(&wgpu::RenderPassDescriptor {
+                label: Some("BGRA to RGBA color converter render pass"),
+                color_attachments: &[Some(wgpu::RenderPassColorAttachment {
+                    view: &dst.texture().view,
+                    resolve_target: None,
+                    ops: wgpu::Operations {
+                        load: wgpu::LoadOp::Clear(wgpu::Color::BLACK),
+                        store: true,
+                    },
+                })],
+                depth_stencil_attachment: None,
+            });
+
+            render_pass.set_pipeline(&self.pipeline);
+            render_pass.set_bind_group(0, src.1, &[]);
+            render_pass.set_bind_group(1, &self.sampler.bind_group, &[]);
+            render_pass.set_vertex_buffer(0, self.buffers.vertex.slice(..));
+            render_pass.set_index_buffer(
+                self.buffers.index.slice(..),
+                RectangleRenderBuffers::INDEX_FORMAT,
+            );
+            render_pass.draw_indexed(0..RectangleRenderBuffers::INDICES.len() as u32, 0, 0..1);
+        }
+
+        ctx.queue.submit(Some(encoder.finish()));
+    }
+}
+
 pub struct R8FillWithValuePipeline {
     pipeline: wgpu::RenderPipeline,
     buffers: RectangleRenderBuffers,
@@ -287,7 +348,6 @@
             label: Some("Fill with color pipeline"),
             layout: Some(&pipeline_layout),
             primitive: PRIMITIVE_STATE,
->>>>>>> 53de9811
             vertex: wgpu::VertexState {
                 module: &shader_module,
                 entry_point: "vs_main",
@@ -297,20 +357,11 @@
                 module: &shader_module,
                 entry_point: "fs_main",
                 targets: &[Some(wgpu::ColorTargetState {
-<<<<<<< HEAD
-                    format: wgpu::TextureFormat::Rgba8Unorm,
-                    blend: None,
-                    write_mask: wgpu::ColorWrites::all(),
-                })],
-            }),
-            primitive: PRIMITIVE_STATE,
-=======
                     format: wgpu::TextureFormat::R8Unorm,
                     write_mask: wgpu::ColorWrites::all(),
                     blend: None,
                 })],
             }),
->>>>>>> 53de9811
             depth_stencil: None,
             multisample: wgpu::MultisampleState {
                 count: 1,
@@ -320,20 +371,6 @@
             multiview: None,
         });
 
-<<<<<<< HEAD
-        Self {
-            pipeline,
-            sampler,
-            buffers,
-        }
-    }
-
-    pub fn convert(&self, ctx: &WgpuCtx, src: (&BGRATexture, &wgpu::BindGroup), dst: &RGBATexture) {
-        let mut encoder = ctx
-            .device
-            .create_command_encoder(&wgpu::CommandEncoderDescriptor {
-                label: Some("BGRA to RGBA color converter command encoder"),
-=======
         Self { pipeline, buffers }
     }
 
@@ -342,40 +379,24 @@
             .device
             .create_command_encoder(&wgpu::CommandEncoderDescriptor {
                 label: Some("Fill R8 texture with color command encoder"),
->>>>>>> 53de9811
             });
 
         {
             let mut render_pass = encoder.begin_render_pass(&wgpu::RenderPassDescriptor {
-<<<<<<< HEAD
-                label: Some("BGRA to RGBA color converter render pass"),
-                color_attachments: &[Some(wgpu::RenderPassColorAttachment {
-                    view: &dst.texture().view,
-                    resolve_target: None,
-=======
                 label: Some("Fill R8 texture with color render pass"),
                 color_attachments: &[Some(wgpu::RenderPassColorAttachment {
->>>>>>> 53de9811
                     ops: wgpu::Operations {
                         load: wgpu::LoadOp::Clear(wgpu::Color::BLACK),
                         store: true,
                     },
-<<<<<<< HEAD
-=======
                     view: &dst.view,
                     resolve_target: None,
->>>>>>> 53de9811
                 })],
                 depth_stencil_attachment: None,
             });
 
             render_pass.set_pipeline(&self.pipeline);
-<<<<<<< HEAD
-            render_pass.set_bind_group(0, src.1, &[]);
-            render_pass.set_bind_group(1, &self.sampler.bind_group, &[]);
-=======
             render_pass.set_push_constants(ShaderStages::FRAGMENT, 0, bytemuck::bytes_of(&value));
->>>>>>> 53de9811
             render_pass.set_vertex_buffer(0, self.buffers.vertex.slice(..));
             render_pass.set_index_buffer(
                 self.buffers.index.slice(..),
