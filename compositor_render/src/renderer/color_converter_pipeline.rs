use super::{
    common_pipeline::{RectangleRenderBuffers, Sampler, U32Uniform, Vertex},
    texture::{RGBATexture, YUVTextures},
    WgpuCtx,
};

const PRIMITIVE_STATE: wgpu::PrimitiveState = wgpu::PrimitiveState {
    polygon_mode: wgpu::PolygonMode::Fill,
    topology: wgpu::PrimitiveTopology::TriangleList,
    front_face: wgpu::FrontFace::Ccw,
    cull_mode: Some(wgpu::Face::Back),
    strip_index_format: None,
    conservative: false,
    unclipped_depth: false,
};

pub struct YUVToRGBAConverter {
    pipeline: wgpu::RenderPipeline,
    sampler: Sampler,
    buffers: RectangleRenderBuffers,
}

impl YUVToRGBAConverter {
    pub fn new(
        device: &wgpu::Device,
        yuv_textures_bind_group_layout: &wgpu::BindGroupLayout,
    ) -> Self {
        let shader_module = device.create_shader_module(wgpu::include_wgsl!("yuv_to_rgba.wgsl"));
        let sampler = Sampler::new(device);
        let buffers = RectangleRenderBuffers::new(device);

        let pipeline_layout = device.create_pipeline_layout(&wgpu::PipelineLayoutDescriptor {
            label: Some("YUV to RGBA color converter render pipeline layout"),
            bind_group_layouts: &[yuv_textures_bind_group_layout, &sampler.bind_group_layout],
            push_constant_ranges: &[],
        });

        let pipeline = device.create_render_pipeline(&wgpu::RenderPipelineDescriptor {
            label: Some("YUV to RGBA color converter render pipeline"),
            layout: Some(&pipeline_layout),
            primitive: PRIMITIVE_STATE,

            vertex: wgpu::VertexState {
                module: &shader_module,
                entry_point: "vs_main",
                buffers: &[Vertex::LAYOUT],
            },

            fragment: Some(wgpu::FragmentState {
                module: &shader_module,
                entry_point: "fs_main",
                targets: &[Some(wgpu::ColorTargetState {
                    format: wgpu::TextureFormat::Rgba8Unorm,
                    write_mask: wgpu::ColorWrites::all(),
                    blend: None,
                })],
            }),

            multisample: wgpu::MultisampleState {
                count: 1,
                mask: !0,
                alpha_to_coverage_enabled: false,
            },
            multiview: None,
            depth_stencil: None,
        });

        Self {
            pipeline,
            sampler,
            buffers,
        }
    }

    pub fn convert(&self, ctx: &WgpuCtx, src: (&YUVTextures, &wgpu::BindGroup), dst: &RGBATexture) {
        let mut encoder = ctx
            .device
            .create_command_encoder(&wgpu::CommandEncoderDescriptor {
                label: Some("YUV to RGBA color converter encoder"),
            });

        {
            let mut render_pass = encoder.begin_render_pass(&wgpu::RenderPassDescriptor {
                label: Some("YUV to RGBA color converter render pass"),
                color_attachments: &[Some(wgpu::RenderPassColorAttachment {
                    ops: wgpu::Operations {
                        load: wgpu::LoadOp::Clear(wgpu::Color::BLACK),
                        store: true,
                    },
                    view: &dst.texture().view,
                    resolve_target: None,
                })],
                depth_stencil_attachment: None,
            });

            render_pass.set_pipeline(&self.pipeline);
            render_pass.set_bind_group(0, src.1, &[]);
            render_pass.set_bind_group(1, &self.sampler.bind_group, &[]);
            render_pass.set_vertex_buffer(0, self.buffers.vertex.slice(..));
            render_pass.set_index_buffer(
                self.buffers.index.slice(..),
                RectangleRenderBuffers::INDEX_FORMAT,
            );
            render_pass.draw_indexed(0..RectangleRenderBuffers::INDICES.len() as u32, 0, 0..1);
        }

        ctx.queue.submit(Some(encoder.finish()));
    }
}

pub struct RGBAToYUVConverter {
    pipeline: wgpu::RenderPipeline,
    plane_selector: U32Uniform,
    sampler: Sampler,
    buffers: RectangleRenderBuffers,
}

impl RGBAToYUVConverter {
    pub fn new(
        device: &wgpu::Device,
        single_texture_bind_group_layout: &wgpu::BindGroupLayout,
    ) -> Self {
        let plane_selector = U32Uniform::new(device);
        let sampler = Sampler::new(device);
        let buffers = RectangleRenderBuffers::new(device);

        let pipeline_layout = device.create_pipeline_layout(&wgpu::PipelineLayoutDescriptor {
            label: Some("RGBA to YUV color converter pipeline layout"),
            bind_group_layouts: &[
                single_texture_bind_group_layout,
                &sampler.bind_group_layout,
                &plane_selector.bind_group_layout,
            ],
            push_constant_ranges: &[],
        });

        let shader_module = device.create_shader_module(wgpu::include_wgsl!("rgba_to_yuv.wgsl"));

        let pipeline = device.create_render_pipeline(&wgpu::RenderPipelineDescriptor {
            label: Some("RGBA to YUV color converter pipeline"),
            layout: Some(&pipeline_layout),
            primitive: PRIMITIVE_STATE,

            vertex: wgpu::VertexState {
                module: &shader_module,
                entry_point: "vs_main",
                buffers: &[Vertex::LAYOUT],
            },

            fragment: Some(wgpu::FragmentState {
                module: &shader_module,
                entry_point: "fs_main",
                targets: &[Some(wgpu::ColorTargetState {
                    format: wgpu::TextureFormat::R8Unorm,
                    write_mask: wgpu::ColorWrites::all(),
                    blend: None,
                })],
            }),
            depth_stencil: None,
            multisample: wgpu::MultisampleState {
                count: 1,
                mask: !0,
                alpha_to_coverage_enabled: false,
            },
            multiview: None,
        });

        Self {
            pipeline,
            sampler,
            buffers,
            plane_selector,
        }
    }

    pub fn convert(&self, ctx: &WgpuCtx, src: (&RGBATexture, &wgpu::BindGroup), dst: &YUVTextures) {
        for plane in [0, 1, 2] {
            ctx.queue.write_buffer(
                &self.plane_selector.buffer,
                0,
                bytemuck::cast_slice(&[plane as u32]),
            );

            let mut encoder = ctx
                .device
                .create_command_encoder(&wgpu::CommandEncoderDescriptor {
                    label: Some("RGBA to YUV color converter command encoder"),
                });

            {
                let mut render_pass = encoder.begin_render_pass(&wgpu::RenderPassDescriptor {
                    label: Some("YUV to RGBA color converter render pass"),
                    color_attachments: &[Some(wgpu::RenderPassColorAttachment {
                        ops: wgpu::Operations {
                            // We want the background to be black. Black in YUV is y = 0, u = 0.5, v = 0.5
                            // Therefore, we set the clear color to 0, 0, 0 when drawing the y plane
                            // and to 0.5, 0.5, 0.5 when drawing the u and v planes.
                            load: wgpu::LoadOp::Clear(if plane == 0 {
                                wgpu::Color {
                                    r: 0.0,
                                    g: 0.0,
                                    b: 0.0,
                                    a: 1.0,
                                }
                            } else {
                                wgpu::Color {
                                    r: 0.5,
                                    g: 0.5,
                                    b: 0.5,
                                    a: 1.0,
                                }
                            }),
                            store: true,
                        },
<<<<<<< HEAD
                        view: &dst.plain(plane).view,
=======
                        view: &dst.plane(plane).view,
>>>>>>> 836a783d
                        resolve_target: None,
                    })],
                    depth_stencil_attachment: None,
                });

                render_pass.set_pipeline(&self.pipeline);
                render_pass.set_bind_group(0, src.1, &[]);
                render_pass.set_bind_group(1, &self.sampler.bind_group, &[]);
                render_pass.set_bind_group(2, &self.plane_selector.bind_group, &[]);
                render_pass.set_vertex_buffer(0, self.buffers.vertex.slice(..));
                render_pass.set_index_buffer(
                    self.buffers.index.slice(..),
                    RectangleRenderBuffers::INDEX_FORMAT,
                );
                render_pass.draw_indexed(0..RectangleRenderBuffers::INDICES.len() as u32, 0, 0..1);
            }

            ctx.queue.submit(Some(encoder.finish()));
        }
    }
}<|MERGE_RESOLUTION|>--- conflicted
+++ resolved
@@ -212,11 +212,7 @@
                             }),
                             store: true,
                         },
-<<<<<<< HEAD
-                        view: &dst.plain(plane).view,
-=======
                         view: &dst.plane(plane).view,
->>>>>>> 836a783d
                         resolve_target: None,
                     })],
                     depth_stencil_attachment: None,
