--- conflicted
+++ resolved
@@ -1,18 +1,6 @@
 use std::sync::Arc;
 
-<<<<<<< HEAD
-use wgpu::{ShaderSource, ShaderStages};
-=======
-use crate::{
-    state::render_graph::NodeId,
-    wgpu::{
-        common_pipeline::Sampler,
-        shader::{pipeline, CreateShaderError},
-        texture::{NodeTexture, NodeTextureState, Texture},
-        WgpuCtx, WgpuErrorScope,
-    },
-};
->>>>>>> 322c26d5
+use wgpu::ShaderStages;
 
 use crate::wgpu::{
     common_pipeline::Sampler,
