use std::sync::Mutex;

use crate::renderer::{
    texture::{BGRATexture, NodeTexture},
    BGRAToRGBAConverter, RegisterCtx, RenderCtx,
};

use compositor_common::{
    renderer_spec::WebRendererSpec,
    scene::{NodeId, Resolution},
};
use log::{error, info};
use serde::{Deserialize, Serialize};

use self::{
    browser::{BrowserController, BrowserControllerNewError, EmbedFrameError},
    chromium::ChromiumContextError,
};

pub mod browser;
pub mod chromium;
mod non_sync_send_handler;

pub const EMBED_SOURCE_FRAMES_MESSAGE: &str = "EMBED_SOURCE_FRAMES";
pub const UNEMBED_SOURCE_FRAMES_MESSAGE: &str = "UNEMBED_SOURCE_FRAMES";

pub const SHMEM_FOLDER_PATH: &str = "shmem";

#[derive(Serialize, Deserialize)]
#[serde(default)]
pub struct WebRendererOptions {
    pub init: bool,
    pub disable_gpu: bool,
}

impl Default for WebRendererOptions {
    fn default() -> Self {
        Self {
            init: true,
            disable_gpu: false,
        }
    }
}

pub struct WebRenderer {
    params: WebRendererSpec,
    controller: Mutex<BrowserController>,

    bgra_texture: BGRATexture,
    _bgra_bind_group_layout: wgpu::BindGroupLayout,
    bgra_bind_group: wgpu::BindGroup,
    bgra_to_rgba: BGRAToRGBAConverter,
}

impl WebRenderer {
    pub fn new(ctx: &RegisterCtx, params: WebRendererSpec) -> Result<Self, WebRendererNewError> {
        info!("Starting web renderer for {}", &params.url);

        let bgra_texture = BGRATexture::new(&ctx.wgpu_ctx, params.resolution);
        let bgra_bind_group_layout = BGRATexture::new_bind_group_layout(&ctx.wgpu_ctx.device);
        let bgra_bind_group = bgra_texture.new_bind_group(&ctx.wgpu_ctx, &bgra_bind_group_layout);
        let bgra_to_rgba = BGRAToRGBAConverter::new(&ctx.wgpu_ctx.device, &bgra_bind_group_layout);

        let controller = Mutex::new(BrowserController::new(
            ctx.chromium.clone(),
            params.url.clone(),
            params.resolution,
        )?);

        Ok(Self {
            params,
            controller,
            bgra_texture,
            _bgra_bind_group_layout: bgra_bind_group_layout,
            bgra_bind_group,
            bgra_to_rgba,
        })
    }

    pub fn render(
        &self,
        ctx: &RenderCtx,
<<<<<<< HEAD
        sources: &[(&NodeId, &NodeTexture)],
        target: &NodeTexture,
    ) -> Result<(), WebRendererRenderError> {
        let mut controller = self.controller.lock().unwrap();
        controller.send_sources(ctx, sources)?;

        if let Some(frame) = controller.retrieve_frame() {
=======
        _sources: &[(&NodeId, &NodeTexture)],
        target: &mut NodeTexture,
    ) {
        let mut state = self.state.lock().unwrap();
        if let Some(frame) = state.retrieve_frame() {
            let target = target.ensure_size(ctx.wgpu_ctx, self.params.resolution);
>>>>>>> ee371c08
            self.bgra_texture.upload(ctx.wgpu_ctx, frame);
            self.bgra_to_rgba.convert(
                ctx.wgpu_ctx,
                (&self.bgra_texture, &self.bgra_bind_group),
                target.rgba_texture(),
            );
        }

        Ok(())
    }

    pub fn resolution(&self) -> Resolution {
        self.params.resolution
    }
}

#[derive(Debug, thiserror::Error)]
pub enum WebRendererNewError {
    #[error("Failed to create new web renderer session")]
    CreateContext(#[from] ChromiumContextError),

    #[error("Failed to create browser controller")]
    CreateBrowserController(#[from] BrowserControllerNewError),
}

#[derive(Debug, thiserror::Error)]
pub enum WebRendererRenderError {
    #[error("Failed to embed sources")]
    EmbedSources(#[from] EmbedFrameError),

    #[error("Download buffer does not exist")]
    ExpectDownloadBuffer,
}<|MERGE_RESOLUTION|>--- conflicted
+++ resolved
@@ -1,4 +1,7 @@
-use std::sync::Mutex;
+use std::{
+    collections::HashMap,
+    sync::{Arc, Mutex},
+};
 
 use crate::renderer::{
     texture::{BGRATexture, NodeTexture},
@@ -80,22 +83,16 @@
     pub fn render(
         &self,
         ctx: &RenderCtx,
-<<<<<<< HEAD
         sources: &[(&NodeId, &NodeTexture)],
-        target: &NodeTexture,
+        buffers: &HashMap<NodeId, Arc<wgpu::Buffer>>,
+        target: &mut NodeTexture,
     ) -> Result<(), WebRendererRenderError> {
         let mut controller = self.controller.lock().unwrap();
-        controller.send_sources(ctx, sources)?;
+        controller.send_sources(ctx, sources, buffers)?;
 
         if let Some(frame) = controller.retrieve_frame() {
-=======
-        _sources: &[(&NodeId, &NodeTexture)],
-        target: &mut NodeTexture,
-    ) {
-        let mut state = self.state.lock().unwrap();
-        if let Some(frame) = state.retrieve_frame() {
             let target = target.ensure_size(ctx.wgpu_ctx, self.params.resolution);
->>>>>>> ee371c08
+
             self.bgra_texture.upload(ctx.wgpu_ctx, frame);
             self.bgra_to_rgba.convert(
                 ctx.wgpu_ctx,
