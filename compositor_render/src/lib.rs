--- conflicted
+++ resolved
@@ -18,11 +18,8 @@
 pub use state::RendererOptions;
 pub use state::RendererSpec;
 
-<<<<<<< HEAD
 pub use state::AudioMixer;
-=======
 pub use wgpu::use_global_wgpu_ctx;
->>>>>>> 661f806d
 
 pub mod image {
     pub use crate::transformations::image_renderer::{ImageSource, ImageSpec, ImageType};
