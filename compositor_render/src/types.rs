use std::{collections::HashMap, fmt::Display, sync::Arc, time::Duration};

#[derive(Debug, Clone)]
pub struct AudioSamplesSet {
    pub samples: HashMap<InputId, Vec<AudioSamplesBatch>>,
    pub start_pts: Duration,
    pub length: Duration,
}

impl AudioSamplesSet {
    pub fn end_pts(&self) -> Duration {
        self.pts + self.length
    }
}

#[derive(Debug)]
pub struct OutputSamples {
    pub samples: HashMap<OutputId, AudioSamplesBatch>,
}

#[derive(Debug, Clone)]
pub struct AudioSamplesBatch {
    pub samples: Arc<AudioSamples>,
    pub start_pts: Duration,
    pub sample_rate: u32,
}

impl AudioSamplesBatch {
    pub fn end_pts(&self) -> Duration {
<<<<<<< HEAD
        self.pts + Duration::from_secs_f64(self.samples.len() as f64 / self.sample_rate as f64)
=======
        self.start_pts
            + Duration::from_secs_f64(self.samples.len() as f64 / self.sample_rate as f64)
>>>>>>> deebbb99
    }
}

#[derive(Debug, Clone)]
pub enum AudioSamples {
    Mono(Vec<i16>),
    Stereo(Vec<(i16, i16)>),
}

impl AudioSamples {
    pub fn len(&self) -> usize {
        match self {
            AudioSamples::Mono(samples) => samples.len(),
            AudioSamples::Stereo(samples) => samples.len(),
        }
    }

    #[must_use]
    pub fn is_empty(&self) -> bool {
        self.len() == 0
    }
}

#[derive(Debug, Clone)]
pub struct Frame {
    pub data: YuvData,
    pub resolution: Resolution,
    pub pts: Duration,
}

#[derive(Debug, Clone)]
pub struct YuvData {
    pub y_plane: bytes::Bytes,
    pub u_plane: bytes::Bytes,
    pub v_plane: bytes::Bytes,
}

#[derive(Debug)]
pub struct FrameSet<Id>
where
    Id: From<Arc<str>>,
{
    pub frames: HashMap<Id, Frame>,
    pub pts: Duration,
}

impl<Id> FrameSet<Id>
where
    Id: From<Arc<str>>,
{
    pub fn new(pts: Duration) -> Self {
        FrameSet {
            frames: HashMap::new(),
            pts,
        }
    }
}

#[derive(Debug, Clone, Copy)]
pub struct Framerate {
    pub num: u32,
    pub den: u32,
}

impl Framerate {
    pub fn get_interval_duration(self) -> Duration {
        Duration::from_nanos(1_000_000_000u64 * self.den as u64 / self.num as u64)
    }
}

#[derive(Debug, Clone, PartialEq, Eq, Hash)]
pub struct RendererId(pub Arc<str>);

impl Display for RendererId {
    fn fmt(&self, f: &mut std::fmt::Formatter<'_>) -> std::fmt::Result {
        self.0.fmt(f)
    }
}

#[derive(Debug, Clone, Hash, PartialEq, Eq)]
pub struct InputId(pub Arc<str>);

impl Display for InputId {
    fn fmt(&self, f: &mut std::fmt::Formatter<'_>) -> std::fmt::Result {
        self.0.fmt(f)
    }
}

impl From<Arc<str>> for InputId {
    fn from(value: Arc<str>) -> Self {
        Self(value)
    }
}

#[derive(Debug, Clone, Hash, PartialEq, Eq)]
pub struct OutputId(pub Arc<str>);

impl Display for OutputId {
    fn fmt(&self, f: &mut std::fmt::Formatter<'_>) -> std::fmt::Result {
        self.0.fmt(f)
    }
}

impl From<Arc<str>> for OutputId {
    fn from(value: Arc<str>) -> Self {
        Self(value)
    }
}

pub const MAX_NODE_RESOLUTION: Resolution = Resolution {
    width: 7682,
    height: 4320,
};

#[derive(Debug, Clone, Copy, PartialEq, Eq, Hash)]
pub struct Resolution {
    pub width: usize,
    pub height: usize,
}

impl Resolution {
    pub fn ratio(&self) -> f32 {
        self.width as f32 / self.height as f32
    }
}

#[derive(Debug, Clone, Copy)]
pub enum AudioChannels {
    Mono,
    Stereo,
}<|MERGE_RESOLUTION|>--- conflicted
+++ resolved
@@ -9,7 +9,7 @@
 
 impl AudioSamplesSet {
     pub fn end_pts(&self) -> Duration {
-        self.pts + self.length
+        self.start_pts + self.length
     }
 }
 
@@ -27,12 +27,8 @@
 
 impl AudioSamplesBatch {
     pub fn end_pts(&self) -> Duration {
-<<<<<<< HEAD
-        self.pts + Duration::from_secs_f64(self.samples.len() as f64 / self.sample_rate as f64)
-=======
         self.start_pts
             + Duration::from_secs_f64(self.samples.len() as f64 / self.sample_rate as f64)
->>>>>>> deebbb99
     }
 }
 
