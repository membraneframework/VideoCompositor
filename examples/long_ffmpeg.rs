--- conflicted
+++ resolved
@@ -1,18 +1,8 @@
 use anyhow::Result;
-use compositor_chromium::cef;
 use compositor_common::{scene::Resolution, Framerate};
 use log::{error, info};
 use serde_json::json;
-<<<<<<< HEAD
-use std::{
-    process::{Command, Stdio},
-    thread,
-    time::Duration,
-};
-=======
-use signal_hook::{consts, iterator::Signals};
 use std::{process::Command, thread, time::Duration};
->>>>>>> b3f30592
 use video_compositor::http;
 
 use crate::common::write_example_sdp_file;
@@ -32,15 +22,6 @@
     );
     ffmpeg_next::format::network::init();
 
-    let target_path = &std::env::current_exe()
-        .unwrap()
-        .parent()
-        .unwrap()
-        .join("..");
-    if cef::bundle_app(target_path).is_err() {
-        panic!("Build process helper first: cargo build --bin process_helper");
-    }
-
     thread::spawn(|| {
         if let Err(err) = start_example_client_code() {
             error!("{err}")
@@ -56,7 +37,9 @@
     info!("[example] Sending init request.");
     common::post(&json!({
         "type": "init",
-        "init_web_renderer": false,
+        "web_renderer": {
+            "init": false
+        },
         "framerate": FRAMERATE,
     }))?;
 
@@ -101,17 +84,7 @@
 
     info!("[example] Start pipeline");
     common::post(&json!({
-<<<<<<< HEAD
-        "type": "register_transformation",
-        "key": "example website",
-        "transform": {
-            "type": "web_renderer",
-            "url": "https://www.membrane.stream/", // or other way of providing source
-            "resolution": { "width": VIDEO_RESOLUTION.width, "height": VIDEO_RESOLUTION.height },
-        }
-=======
         "type": "start",
->>>>>>> b3f30592
     }))?;
 
     info!("[example] Start input stream");
