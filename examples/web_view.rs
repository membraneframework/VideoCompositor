--- conflicted
+++ resolved
@@ -99,25 +99,6 @@
         "output_id": "output_1",
         "port": 8002,
         "ip": "127.0.0.1",
-<<<<<<< HEAD
-        "video": {
-            "resolution": {
-                "width": VIDEO_RESOLUTION.width,
-                "height": VIDEO_RESOLUTION.height,
-            },
-            "encoder_preset": "ultrafast",
-            "initial": {
-                "id": "embed_input_on_website",
-                "type": "web_view",
-                "instance_id": "example_website",
-                "children": [
-                    {
-                        "type": "input_stream",
-                        "input_id": "input_1",
-                    }
-                ]
-            }
-=======
         "resolution": {
             "width": VIDEO_RESOLUTION.width,
             "height": VIDEO_RESOLUTION.height,
@@ -134,7 +115,6 @@
                     "input_id": "input_1",
                 }
             ]
->>>>>>> 45b46bde
         }
     }))?;
 
