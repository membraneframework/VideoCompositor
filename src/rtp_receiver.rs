--- conflicted
+++ resolved
@@ -6,29 +6,10 @@
     error::CustomError,
     pipeline::{decoder::DecoderParameters, PipelineInput},
 };
-<<<<<<< HEAD
-use crossbeam_channel::{bounded, Receiver, Sender};
-use log::warn;
-use std::{
-    ffi::CString,
-    fs::File,
-    io::Write,
-    path::{Path, PathBuf},
-    ptr, thread,
-};
-
-use ffmpeg_next::{
-    ffi::{avformat_alloc_context, avformat_open_input},
-    format::context,
-    media::Type,
-    util::interrupt,
-    Dictionary, Packet,
-=======
 use log::{error, warn};
 use smol::{
     channel::{bounded, Receiver, Sender},
     future, net,
->>>>>>> 59b770d8
 };
 use webrtc_util::Unmarshal;
 
@@ -140,37 +121,6 @@
     }
 }
 
-<<<<<<< HEAD
-/// Combined implementation of ffmpeg_next::format:input_with_interrupt and
-/// ffmpeg_next::format::input_with_dictionary that allows passing both interrupt
-/// callback and Dictionary with options
-pub fn input_with_dictionary_and_interrupt<P, F>(
-    path: &P,
-    options: Dictionary,
-    closure: F,
-) -> Result<context::Input, ffmpeg_next::Error>
-where
-    P: AsRef<Path>,
-    F: FnMut() -> bool,
-{
-    fn from_path<P: AsRef<Path>>(path: &P) -> CString {
-        CString::new(path.as_ref().as_os_str().to_str().unwrap()).unwrap()
-    }
-    unsafe {
-        let mut ps = avformat_alloc_context();
-
-        (*ps).interrupt_callback = interrupt::new(Box::new(closure)).interrupt;
-
-        let path = from_path(path);
-        let mut opts = options.disown();
-        let res = avformat_open_input(&mut ps, path.as_ptr(), ptr::null_mut(), &mut opts);
-
-        Dictionary::own(opts);
-
-        match res {
-            0 => Ok(context::Input::wrap(ps)),
-            e => Err(ffmpeg_next::Error::from(e)),
-=======
 impl Drop for RtpReceiver {
     fn drop(&mut self) {
         self.should_close_tx.send_blocking(()).unwrap();
@@ -178,7 +128,6 @@
             thread.join().unwrap();
         } else {
             error!("RTP receiver does not hold a thread handle to the receiving thread.")
->>>>>>> 59b770d8
         }
     }
 }
