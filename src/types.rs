--- conflicted
+++ resolved
@@ -68,19 +68,21 @@
 
 #[derive(Debug, Serialize, Deserialize, Clone, JsonSchema)]
 #[serde(deny_unknown_fields)]
-<<<<<<< HEAD
 pub struct UpdateOutputRequest {
     pub output_id: OutputId,
     pub video: Option<Component>,
     pub audio: Option<AudioComposition>,
-=======
+    pub schedule_time_ms: Option<f64>,
+}
+
+#[derive(Debug, Serialize, Deserialize, Clone, JsonSchema)]
+#[serde(deny_unknown_fields)]
 pub struct OutputScene {
     pub output_id: OutputId,
     pub scene: Component,
     /// Timestamp relative to start request when this request
     /// should be applied.
     pub schedule_time_ms: Option<f64>,
->>>>>>> 45b46bde
 }
 
 #[derive(Debug, Serialize, Deserialize, Clone, JsonSchema)]
