--- conflicted
+++ resolved
@@ -191,7 +191,6 @@
         Err(_) => queue::DEFAULT_BUFFER_DURATION,
     };
 
-<<<<<<< HEAD
     let whip_whep_server_port = match env::var("LIVE_COMPOSITOR_WHIP_WHEP_SERVER_PORT") {
         Ok(whip_whep_port) => whip_whep_port
             .parse::<u16>()
@@ -204,11 +203,11 @@
             .parse::<bool>()
             .map_err(|_| "LIVE_COMPOSITOR_START_WHIP_WHEP_SERVER has to be boolean value")?,
         Err(_) => true,
-=======
+    };
+
     let log_file = match env::var("LIVE_COMPOSITOR_LOG_FILE") {
         Ok(path) => Some(Arc::from(PathBuf::from(path))),
         Err(_) => None,
->>>>>>> d1c6d77f
     };
 
     let config = Config {
