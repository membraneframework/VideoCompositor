--- conflicted
+++ resolved
@@ -16,18 +16,8 @@
     tests.append(&mut transition_snapshot_tests());
     tests.append(&mut image_snapshot_tests());
     tests.append(&mut text_snapshot_tests());
-<<<<<<< HEAD
-    tests.append(&mut tiled_layout_tests());
-    tests.append(&mut stretch_to_resolution_tests());
-    tests.append(&mut fill_to_resolution_tests());
-    tests.append(&mut fit_to_resolution_tests());
-    tests.append(&mut fixed_position_layout_tests());
-    tests.append(&mut corners_rounding_tests());
-    tests.append(&mut mirror_image());
-=======
     tests.append(&mut tiles_snapshot_tests());
     tests.append(&mut rescaler_snapshot_tests());
->>>>>>> 59b770d8
     tests
 }
 
@@ -123,31 +113,6 @@
             inputs: vec![TestInput::new_with_resolution(1, portrait_resolution)],
             ..Default::default()
         },
-<<<<<<< HEAD
-        TestCase {
-            name: "fixed_position_layout/scale_2x",
-            scene_json: include_str!(
-                "../../snapshot_tests/fixed_position_layout/scale_2x.scene.json"
-            ),
-            inputs: vec![input1.clone()],
-            ..Default::default()
-        },
-        TestCase {
-            name: "fixed_position_layout/scale_0_5x",
-            scene_json: include_str!(
-                "../../snapshot_tests/fixed_position_layout/scale_0_5x.scene.json"
-            ),
-            inputs: vec![input1.clone()],
-            ..Default::default()
-        },
-    ])
-}
-
-pub fn fit_to_resolution_tests() -> Vec<TestCase> {
-    let input1 = TestInput::new(1);
-    Vec::from([
-=======
->>>>>>> 59b770d8
         TestCase {
             name: "rescaler/fill_input_stream_matching_aspect_ratio",
             outputs: Outputs::Scene(vec![(
@@ -632,14 +597,10 @@
         },
         TestCase {
             name: "text/wrap_glyph",
-<<<<<<< HEAD
-            scene_json: include_str!("../../snapshot_tests/text/wrap_glyph.scene.json"),
-=======
             outputs: Outputs::Scene(vec![(
                 include_str!("../../snapshot_tests/text/wrap_glyph.scene.json"),
                 DEFAULT_RESOLUTION,
             )]),
->>>>>>> 59b770d8
             allowed_error: 325.7,
             ..Default::default()
         },
@@ -653,10 +614,6 @@
         },
         TestCase {
             name: "text/wrap_word",
-<<<<<<< HEAD
-            scene_json: include_str!("../../snapshot_tests/text/wrap_word.scene.json"),
-            allowed_error: 321.8,
-=======
             outputs: Outputs::Scene(vec![(
                 include_str!("../../snapshot_tests/text/wrap_word.scene.json"),
                 DEFAULT_RESOLUTION,
@@ -904,7 +861,6 @@
                     DEFAULT_RESOLUTION,
             )]),
             inputs: vec![TestInput::new(1)],
->>>>>>> 59b770d8
             ..Default::default()
         },
         TestCase {
