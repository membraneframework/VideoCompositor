use compositor_pipeline::pipeline::{self, Port, RegisterInputOptions};
use compositor_render::InputId;

use crate::{
    error::ApiError,
    types::{RegisterOutputRequest, RegisterRequest},
};

use super::{Api, ResponseHandler};

fn handle_register_input(
    api: &mut Api,
    input_id: InputId,
    register_options: RegisterInputOptions,
) -> Result<Option<ResponseHandler>, ApiError> {
    match api.pipeline.register_input(input_id, register_options)? {
        Some(Port(port)) => Ok(Some(ResponseHandler::Response(
            super::Response::RegisteredPort { port },
        ))),

        None => Ok(Some(ResponseHandler::Ok)),
    }
}

pub fn handle_register_request(
    api: &mut Api,
    request: RegisterRequest,
) -> Result<Option<ResponseHandler>, ApiError> {
    match request {
        RegisterRequest::RtpInputStream(rtp) => {
            let (input_id, register_options) = rtp.try_into()?;
            handle_register_input(api, input_id, register_options)
        }
        RegisterRequest::Mp4(mp4) => {
            let (input_id, register_options) = mp4.try_into()?;
            handle_register_input(api, input_id, register_options)
        }
        RegisterRequest::OutputStream(output_stream) => {
            register_output(api, output_stream)?;
            Ok(None)
        }
        RegisterRequest::Shader(spec) => {
            let spec = spec.try_into()?;
            api.pipeline.register_renderer(spec)?;
            Ok(None)
        }
        RegisterRequest::WebRenderer(spec) => {
            let spec = spec.try_into()?;
            api.pipeline.register_renderer(spec)?;
            Ok(None)
        }
        RegisterRequest::Image(spec) => {
            let spec = spec.try_into()?;
            api.pipeline.register_renderer(spec)?;
            Ok(None)
        }
    }
}

fn register_output(api: &mut Api, request: RegisterOutputRequest) -> Result<(), ApiError> {
    let ip = request.ip.clone();
    let port = request.port;
    api.pipeline.with_outputs(|mut iter| {
        if let Some((node_id, _)) = iter.find(|(_, output)| match &output.output {
            pipeline::output::Output::Rtp(rtp) => rtp.port == port && rtp.ip == ip,
        }) {
            let output_id = request.output_id.clone();
            return Err(ApiError::new(
                "PORT_AND_IP_ALREADY_IN_USE",
                format!("Failed to register output stream \"{output_id}\". Combination of port {port} and IP {ip} is already used by node \"{node_id}\""),
                tiny_http::StatusCode(400)
            ));
        };
        Ok(())
    })?;

<<<<<<< HEAD
    api.pipeline.register_output(request.try_into()?)?;
=======
    let (output_id, options, initial_scene) = request.try_into()?;

    api.pipeline
        .register_output(output_id, options, initial_scene)?;
>>>>>>> deebbb99

    Ok(())
}<|MERGE_RESOLUTION|>--- conflicted
+++ resolved
@@ -73,15 +73,7 @@
         };
         Ok(())
     })?;
-
-<<<<<<< HEAD
     api.pipeline.register_output(request.try_into()?)?;
-=======
-    let (output_id, options, initial_scene) = request.try_into()?;
-
-    api.pipeline
-        .register_output(output_id, options, initial_scene)?;
->>>>>>> deebbb99
 
     Ok(())
 }