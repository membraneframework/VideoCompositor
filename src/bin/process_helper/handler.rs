use std::path::PathBuf;
use std::sync::Arc;

use compositor_chromium::cef;
use compositor_render::{EMBED_SOURCE_FRAMES_MESSAGE, UNEMBED_SOURCE_FRAMES_MESSAGE};
use log::error;
use shared_memory::ShmemConf;

use crate::state::{FrameInfo, Source, State};

pub struct RenderProcessHandler {
    state: Arc<State>,
}

impl cef::RenderProcessHandler for RenderProcessHandler {
    fn on_process_message_received(
        &mut self,
        _browser: &cef::Browser,
        frame: &cef::Frame,
        _source_process: cef::ProcessId,
        message: &cef::ProcessMessage,
    ) -> bool {
        match message.name().as_str() {
            EMBED_SOURCE_FRAMES_MESSAGE => self.handle_embed_sources(message, frame),
            UNEMBED_SOURCE_FRAMES_MESSAGE => self.handle_unembed_source(message, frame),
            name => error!("Unknown message type: {name}"),
        }
        false
    }
}

impl RenderProcessHandler {
    pub fn new(state: Arc<State>) -> Self {
        Self { state }
    }

    fn handle_embed_sources(&self, msg: &cef::ProcessMessage, surface: &cef::Frame) {
        let ctx = surface.v8_context().unwrap();
        let ctx_entered = ctx.enter().unwrap();
        let mut global = ctx.global().unwrap();

        const MSG_SIZE: usize = 3;
        for i in (0..msg.size()).step_by(3) {
            let source_idx = i / MSG_SIZE;

            let Some(shmem_path) = msg.read_string(i) else {
                error!("Failed to read shared memory path at {i}");
                continue;
            };
            let shmem_path = PathBuf::from(shmem_path);

            let Some(width) = msg.read_int(i + 1) else {
                error!("Failed to read width of input {} at {}", source_idx, i + 1);
                continue;
            };

            let Some(height) = msg.read_int(i + 2) else {
                error!("Failed to read height of input {} at {}", source_idx, i + 2);
                continue;
            };

            if !self.state.contains_source(&shmem_path) {
                let frame_info = FrameInfo {
                    source_idx,
                    width: width as u32,
                    height: height as u32,
                    shmem_path,
                };

                self.embed_frame(frame_info, &mut global, &ctx_entered);
            }
        }
    }

    fn embed_frame(
        &self,
<<<<<<< HEAD
        frame_info: FrameInfo,
        global: &mut cef::V8Object,
=======
        source_id: String,
        width: i32,
        height: i32,
        global: &mut cef::V8Global,
>>>>>>> 5fc0b100
        ctx_entered: &cef::V8ContextEntered,
    ) {
        let shmem = ShmemConf::new()
            .flink(&frame_info.shmem_path)
            .open()
            .unwrap();
        let data_ptr = shmem.as_ptr();

        let array_buffer: cef::V8Value = unsafe {
            cef::V8ArrayBuffer::from_ptr(
                data_ptr,
                (4 * frame_info.width * frame_info.height) as usize,
                ctx_entered,
            )
        }
        .into();

        // TODO: Figure out emedding API
        // NOTE TO REVIEWERS: The section below is not part of this PR
        // Currently we pass frame data, width and height to JS context.
        // User has to handle this data manually. This approach is not really ergonomic and elegant
        global
            .set(
                &format!("input_{}_data", frame_info.source_idx),
                &array_buffer,
                cef::V8PropertyAttribute::DoNotDelete,
                ctx_entered,
            )
            .unwrap();

        global
            .set(
                &format!("input_{}_width", frame_info.source_idx),
                &cef::V8Uint::new(frame_info.width).into(),
                cef::V8PropertyAttribute::DoNotDelete,
                ctx_entered,
            )
            .unwrap();

        global
            .set(
                &format!("input_{}_height", frame_info.source_idx),
                &cef::V8Uint::new(frame_info.height).into(),
                cef::V8PropertyAttribute::DoNotDelete,
                ctx_entered,
            )
            .unwrap();
        // ------

        self.state.insert_source(
            frame_info.shmem_path.clone(),
            Source {
                _shmem: shmem,
                _array_buffer: array_buffer,
                info: frame_info,
            },
        );
    }

    fn handle_unembed_source(&self, msg: &cef::ProcessMessage, surface: &cef::Frame) {
        let Some(shmem_path) = msg.read_string(0) else {
            error!("Failed to read node ID");
            return;
        };
        let shmem_path = PathBuf::from(shmem_path);
        let Some(source_idx) = self.state.source_index(&shmem_path) else {
            error!("Source {shmem_path:?} not found");
            return;
        };
        let ctx = surface.v8_context().unwrap();
        let ctx_entered = ctx.enter().unwrap();
<<<<<<< HEAD

        // NOTE: This will change once embedding API is finished
        let source_id = format!("input_{}_data", source_idx);
        if let cef::V8Value::Object(mut global) = ctx.global().unwrap() {
            global.delete(&source_id, &ctx_entered).unwrap();
        } else {
            panic!("Expected global to be an object");
        }
=======
        let mut global = ctx.global().unwrap();
        global.delete(&source_id, &ctx_entered).unwrap();
>>>>>>> 5fc0b100

        self.state.remove_source(&shmem_path);
    }
}<|MERGE_RESOLUTION|>--- conflicted
+++ resolved
@@ -74,15 +74,8 @@
 
     fn embed_frame(
         &self,
-<<<<<<< HEAD
         frame_info: FrameInfo,
-        global: &mut cef::V8Object,
-=======
-        source_id: String,
-        width: i32,
-        height: i32,
         global: &mut cef::V8Global,
->>>>>>> 5fc0b100
         ctx_entered: &cef::V8ContextEntered,
     ) {
         let shmem = ShmemConf::new()
@@ -154,19 +147,11 @@
         };
         let ctx = surface.v8_context().unwrap();
         let ctx_entered = ctx.enter().unwrap();
-<<<<<<< HEAD
 
         // NOTE: This will change once embedding API is finished
         let source_id = format!("input_{}_data", source_idx);
-        if let cef::V8Value::Object(mut global) = ctx.global().unwrap() {
-            global.delete(&source_id, &ctx_entered).unwrap();
-        } else {
-            panic!("Expected global to be an object");
-        }
-=======
         let mut global = ctx.global().unwrap();
         global.delete(&source_id, &ctx_entered).unwrap();
->>>>>>> 5fc0b100
 
         self.state.remove_source(&shmem_path);
     }
