use docs_config::DocsConfig;
<<<<<<< HEAD
use document::Doc;
use std::{fs, path::PathBuf};
use video_compositor::types::{
=======
use live_compositor::types::{
>>>>>>> 2da9a233
    Image, ImageSpec, InputStream, Mp4, Rescaler, RtpInputStream, RtpOutputStream, Shader,
    ShaderSpec, Text, Tiles, View, WebRendererSpec, WebView,
};
use parsing::generate_docs;
use std::{fs, path::PathBuf};

mod definition;
mod docs_config;
mod document;
mod generation_strategy;
mod schema_parser;

fn main() {
    tracing_subscriber::fmt().init();
    let docs_path = PathBuf::from(env!("CARGO_MANIFEST_DIR")).join("docs/pages/api/generated");
    if docs_path.exists() {
        fs::remove_dir_all(&docs_path).unwrap();
    }
    fs::create_dir(&docs_path).unwrap();

    let config = DocsConfig::default();

    let renderer_pages = [
        Doc::<ShaderSpec>::generate("Shader", &config),
        Doc::<ImageSpec>::generate("Image", &config),
        Doc::<WebRendererSpec>::generate("WebRenderer", &config),
        Doc::<RtpInputStream>::generate("RtpInputStream", &config),
        Doc::<Mp4>::generate("Mp4", &config),
    ];

    let component_pages = [
        Doc::<Shader>::generate("Shader", &config),
        Doc::<InputStream>::generate("InputStream", &config),
        Doc::<View>::generate("View", &config),
        Doc::<WebView>::generate("WebView", &config),
        Doc::<Image>::generate("Image", &config),
        Doc::<Text>::generate("Text", &config),
        Doc::<Tiles>::generate("Tiles", &config),
        Doc::<Rescaler>::generate("Rescaler", &config),
    ];

    let output_pages = [Doc::<RtpOutputStream>::generate("OutputStream", &config)];

    for page in renderer_pages {
        fs::write(
            docs_path.join(format!("renderer-{}.md", page.title)),
            page.markdown,
        )
        .unwrap();
    }
    for page in component_pages {
        fs::write(
            docs_path.join(format!("component-{}.md", page.title)),
            page.markdown,
        )
        .unwrap();
    }
    for page in output_pages {
        fs::write(
            docs_path.join(format!("output-{}.md", page.title)),
            page.markdown,
        )
        .unwrap();
    }
}<|MERGE_RESOLUTION|>--- conflicted
+++ resolved
@@ -1,15 +1,9 @@
 use docs_config::DocsConfig;
-<<<<<<< HEAD
 use document::Doc;
-use std::{fs, path::PathBuf};
-use video_compositor::types::{
-=======
 use live_compositor::types::{
->>>>>>> 2da9a233
     Image, ImageSpec, InputStream, Mp4, Rescaler, RtpInputStream, RtpOutputStream, Shader,
     ShaderSpec, Text, Tiles, View, WebRendererSpec, WebView,
 };
-use parsing::generate_docs;
 use std::{fs, path::PathBuf};
 
 mod definition;
