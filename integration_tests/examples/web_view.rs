--- conflicted
+++ resolved
@@ -5,13 +5,8 @@
 use std::env;
 
 use integration_tests::{
-<<<<<<< HEAD
-    examples::{self, download_file},
-    ffmpeg::{start_ffmpeg_receive, start_ffmpeg_send_video},
-=======
     examples::{self, run_example, TestSample},
     ffmpeg::{start_ffmpeg_receive, start_ffmpeg_send_sample},
->>>>>>> e53b2530
 };
 
 const HTML_FILE_PATH: &str = "examples/web_view.html";
@@ -48,12 +43,6 @@
 fn client_code() -> Result<()> {
     info!("[example] Start listening on output port.");
     start_ffmpeg_receive(Some(OUTPUT_PORT), None)?;
-<<<<<<< HEAD
-
-    info!("[example] Download sample.");
-    let sample_path = download_file(SAMPLE_FILE_URL, SAMPLE_FILE_PATH)?;
-=======
->>>>>>> e53b2530
 
     let html_file_path = env::current_dir()?
         .join(HTML_FILE_PATH)
@@ -118,10 +107,6 @@
     info!("[example] Start pipeline");
     examples::post("start", &json!({}))?;
 
-<<<<<<< HEAD
-    start_ffmpeg_send_video(IP, INPUT_PORT, sample_path)?;
-=======
     start_ffmpeg_send_sample(IP, Some(INPUT_PORT), None, TestSample::SampleLoop)?;
->>>>>>> e53b2530
     Ok(())
 }