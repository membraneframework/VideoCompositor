use anyhow::{anyhow, Result};
use live_compositor::{config::read_config, types::Resolution};
use log::{error, info, warn};
use serde_json::json;
use signal_hook::{consts, iterator::Signals};
use std::{env, process::Command, thread, time::Duration};

use integration_tests::{
<<<<<<< HEAD
    examples::{self, start_websocket_thread},
=======
    examples::{self, start_server_msg_listener},
>>>>>>> e53b2530
    ffmpeg::{start_ffmpeg_receive, start_ffmpeg_send_testsrc},
};
const VIDEO_RESOLUTION: Resolution = Resolution {
    width: 1920,
    height: 1080,
};

const IP: &str = "127.0.0.1";
const INPUT_PORT: u16 = 8002;
const OUTPUT_PORT: u16 = 8004;
const DOCKER_FILE_PATH: &str = concat!(
    env!("CARGO_MANIFEST_DIR"),
    "/../build_tools/docker/slim.Dockerfile"
);

fn main() {
    let Ok(host_ip) = env::var("DOCKER_HOST_IP") else {
        if cfg!(target_os = "macos") {
            error!(
                "DOCKER_HOST_IP is not specified. You can find ip using 'ipconfig getifaddr en0' or 'ipconfig getifaddr en1'."
            );
        } else {
            error!(
                "DOCKER_HOST_IP is not specified. You can find ip using 'ip addr show docker0'."
            );
        }
        return;
    };

    let skip_build = env::var("SKIP_DOCKER_REBUILD").is_ok();

    build_and_start_docker(skip_build).unwrap();

    thread::spawn(|| {
        if let Err(err) = start_example_client_code(host_ip) {
            error!("{err}")
        }
    });

    let mut signals = Signals::new([consts::SIGINT]).unwrap();
    signals.forever().next();
}

fn build_and_start_docker(skip_build: bool) -> Result<()> {
    if !skip_build {
        info!("[example] docker build");
        let mut process = Command::new("docker")
            .args([
                "build",
                "-f",
                DOCKER_FILE_PATH,
                "-t",
                "video-compositor",
                ".",
            ])
            .spawn()?;
        let exit_code = process.wait()?;
        if Some(0) != exit_code.code() {
            return Err(anyhow!("Docker build finished with exit code {exit_code}"));
        }
    } else {
        warn!("Skipping image build, using old version.")
    }

    let mut args = vec![
        "run",
        "-it",
        "-p",
        format!("{INPUT_PORT}:{INPUT_PORT}/udp").leak(),
        "-p",
        format!("{}:{}", read_config().api_port, read_config().api_port).leak(),
        "--rm",
    ];

    if env::var("NVIDIA").is_ok() {
        info!("[example] configured for nvidia GPUs");
        args.extend_from_slice(&["--gpus", "all", "--runtime=nvidia"]);
    } else if env::var("NO_GPU").is_ok() || cfg!(target_os = "macos") {
        info!("[example] configured for software based rendering");
    } else {
        info!("[example] configured for non-nvidia GPUs");
        args.extend_from_slice(&["--device", "/dev/dri"]);
    }

    args.push("video-compositor");

    info!("[example] docker run");
    Command::new("docker").args(args).spawn()?;
    Ok(())
}

fn start_example_client_code(host_ip: String) -> Result<()> {
    thread::sleep(Duration::from_secs(5));

    info!("[example] Start listening on output port.");
    start_ffmpeg_receive(Some(OUTPUT_PORT), None)?;
<<<<<<< HEAD
    start_websocket_thread();
=======
    start_server_msg_listener();
>>>>>>> e53b2530

    info!("[example] Send register input request.");
    examples::post(
        "input/input_1/register",
        &json!({
            "type": "rtp_stream",
            "port": INPUT_PORT,
            "video": {
                "decoder": "ffmpeg_h264"
            }
        }),
    )?;

    let shader_source = include_str!("./silly.wgsl");
    info!("[example] Register shader transform");
    examples::post(
        "shader/example_shader/register",
        &json!({
            "source": shader_source,
        }),
    )?;

    info!("[example] Send register output request.");
    examples::post(
        "output/output_1/register",
        &json!({
            "type": "rtp_stream",
            "port": OUTPUT_PORT,
            "ip": host_ip,
            "video": {
                "resolution": {
                    "width": VIDEO_RESOLUTION.width,
                    "height": VIDEO_RESOLUTION.height,
                },
                "encoder": {
                    "type": "ffmpeg_h264",
                    "preset": "ultrafast"
                },
                "initial": {
                    "root": {
                        "type": "shader",
                        "shader_id": "example_shader",
                        "resolution": { "width": VIDEO_RESOLUTION.width, "height": VIDEO_RESOLUTION.height },
                        "children": [
                            {
                               "type": "input_stream",
                               "input_id": "input_1",
                            }
                        ]
                    }
                }
            }
        }),
    )?;

    info!("[example] Start pipeline");
    examples::post("start", &json!({}))?;

    info!("[example] Start input stream");
    start_ffmpeg_send_testsrc(IP, INPUT_PORT, VIDEO_RESOLUTION)?;

    Ok(())
}<|MERGE_RESOLUTION|>--- conflicted
+++ resolved
@@ -6,11 +6,7 @@
 use std::{env, process::Command, thread, time::Duration};
 
 use integration_tests::{
-<<<<<<< HEAD
-    examples::{self, start_websocket_thread},
-=======
     examples::{self, start_server_msg_listener},
->>>>>>> e53b2530
     ffmpeg::{start_ffmpeg_receive, start_ffmpeg_send_testsrc},
 };
 const VIDEO_RESOLUTION: Resolution = Resolution {
@@ -107,11 +103,7 @@
 
     info!("[example] Start listening on output port.");
     start_ffmpeg_receive(Some(OUTPUT_PORT), None)?;
-<<<<<<< HEAD
-    start_websocket_thread();
-=======
     start_server_msg_listener();
->>>>>>> e53b2530
 
     info!("[example] Send register input request.");
     examples::post(
