--- conflicted
+++ resolved
@@ -3,21 +3,17 @@
 
 import { useState } from 'react';
 import toast, { Toaster } from 'react-hot-toast';
-<<<<<<< HEAD
-import { renderImage } from '../api';
+import 'react-tooltip/dist/react-tooltip.css';
+import { ApiError, renderImage } from '../api';
 import PlaygroundCodeEditor from '../components/PlaygroundCodeEditor';
 import PlaygroundPreview from '../components/PlaygroundPreview';
 import PlaygroundSettings from '../components/PlaygroundSettings';
 import {
-  InputResolutionNames,
-  inputResolutionNamesToResolutions,
-  ResolutionName,
+    InputResolutionNames,
+    inputResolutionNamesToResolutions,
+    ResolutionName,
 } from '../resolution';
 import styles from './playground.module.css';
-=======
-import { ApiError, renderImage } from '../api';
-import 'react-tooltip/dist/react-tooltip.css';
->>>>>>> 63133c7d
 
 const INITIAL_SCENE = {
   type: 'view',
@@ -69,11 +65,8 @@
     },
   ],
 };
-<<<<<<< HEAD
 
 const INITIAL_SCENE_STRING = JSON.stringify(INITIAL_SCENE, null, 2);
-=======
->>>>>>> 63133c7d
 
 function Homepage() {
   const [scene, setScene] = useState<object | Error>(INITIAL_SCENE);
@@ -138,16 +131,11 @@
           <PlaygroundPreview {...responseData} />
         </div>
         <div className={styles.settingsBox}>
-<<<<<<< HEAD
           <PlaygroundSettings
             onSubmit={handleSubmit}
+            readyToSubmit={!(scene instanceof Error)}
             onChange={updateInputResolutions}
             inputResolutions={inputResolutions}
-=======
-          <PlaygroundRenderSettings
-            onSubmit={handleSubmit}
-            readyToSubmit={!(scene instanceof Error)}
->>>>>>> 63133c7d
           />
         </div>
       </div>
