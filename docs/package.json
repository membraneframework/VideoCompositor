{
  "name": "compositor-live",
  "version": "0.0.0",
  "private": true,
  "scripts": {
    "docusaurus": "docusaurus",
    "lint": "eslint .",
    "start": "docusaurus start",
    "build": "docusaurus build",
    "swizzle": "docusaurus swizzle",
    "deploy": "docusaurus deploy",
    "clear": "docusaurus clear",
    "serve": "docusaurus serve",
    "write-translations": "docusaurus write-translations",
    "write-heading-ids": "docusaurus write-heading-ids",
    "typecheck": "tsc"
  },
  "dependencies": {
    "@docusaurus/core": "^3.1.1",
    "@docusaurus/plugin-client-redirects": "3.1.1",
    "@docusaurus/preset-classic": "^3.1.1",
    "@mdx-js/react": "^3.0.0",
    "@types/jsoneditor": "^9.9.5",
    "ajv": "^6.12.6",
    "clsx": "^1.2.1",
    "jsoneditor": "^10.1.0",
    "prism-react-renderer": "^2.1.0",
    "react": "^18.0.0",
    "react-dom": "^18.0.0",
    "react-hot-toast": "^2.4.1",
    "react-icons": "^4.12.0",
<<<<<<< HEAD
    "react-modal": "^3.16.1",
=======
>>>>>>> 63133c7d
    "react-tooltip": "^5.28.0",
    "typewriter-effect": "^2.21.0"
  },
  "devDependencies": {
    "@docusaurus/eslint-plugin": "^3.1.1",
    "@docusaurus/module-type-aliases": "^3.1.1",
    "@docusaurus/tsconfig": "^3.1.1",
    "@docusaurus/types": "^3.1.1",
    "@typescript-eslint/eslint-plugin": "^6.12.0",
    "@typescript-eslint/parser": "^6.12.0",
    "eslint": "^8.54.0",
    "eslint-config-prettier": "^9.0.0",
    "eslint-plugin-import": "^2.29.0",
    "eslint-plugin-prettier": "^5.0.1",
    "jsonrepair": "^3.8.0",
    "prettier": "^3.1.0",
    "typescript": "~5.2.2"
  },
  "browserslist": {
    "production": [
      ">0.5%",
      "not dead",
      "not op_mini all"
    ],
    "development": [
      "last 3 chrome version",
      "last 3 firefox version",
      "last 5 safari version"
    ]
  },
  "engines": {
    "node": ">=18.0"
  }
}<|MERGE_RESOLUTION|>--- conflicted
+++ resolved
@@ -29,10 +29,7 @@
     "react-dom": "^18.0.0",
     "react-hot-toast": "^2.4.1",
     "react-icons": "^4.12.0",
-<<<<<<< HEAD
     "react-modal": "^3.16.1",
-=======
->>>>>>> 63133c7d
     "react-tooltip": "^5.28.0",
     "typewriter-effect": "^2.21.0"
   },
