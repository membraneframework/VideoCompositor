--- conflicted
+++ resolved
@@ -14,15 +14,9 @@
 resolver = "2"
 
 [workspace.dependencies]
-<<<<<<< HEAD
-serde = { version = "1.0.164", features = ["derive"] }
-serde_json = "1.0"
-bytes = "1.4.0"
-=======
 bytes = "1.4.0"
 serde = { version = "1.0.164", features = ["derive"] }
 log = "0.4.19"
->>>>>>> 3d1745f9
 
 [dependencies]
 compositor_render = { path = "compositor_render" }
